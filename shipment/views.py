# Python imports
from datetime import datetime, timedelta

import rest_framework.exceptions as exceptions
from django.db import IntegrityError
# Django imports
from django.db.models import Q
from django.db.models.query import QuerySet
from django.http import Http404
from django.http import QueryDict
from django.shortcuts import get_object_or_404
from django.utils import timezone
# Third Party imports
from drf_spectacular.types import OpenApiTypes
from drf_spectacular.utils import (
    OpenApiParameter,
    extend_schema,
    OpenApiExample,
    inline_serializer,
)
from rest_framework import serializers as drf_serializers
# DRF imports
from rest_framework import status
from rest_framework.generics import GenericAPIView
from rest_framework.mixins import (
    CreateModelMixin,
    UpdateModelMixin,
    RetrieveModelMixin,
    ListModelMixin,
    DestroyModelMixin,
)
from rest_framework.pagination import PageNumberPagination
from rest_framework.permissions import IsAuthenticated
from rest_framework.response import Response
from rest_framework.views import APIView
from rest_framework.viewsets import ModelViewSet

import authentication.permissions as permissions
import document.models as doc_models
import logs.utilities as log_utils
# Module imports
import shipment.models as models
import shipment.serializers as serializers
import shipment.utilities as utils
from authentication.serializers import AddressSerializer
from authentication.utilities import create_address
from freightmonster.constants import CLAIM_OPEN_STATUS, MANAGER_USER_TYPE
from notifications.utilities import handle_notification
<<<<<<< HEAD
from shipment.signals import load_note_attachment_confirmed,claim_note_supporting_doc_confirmed, claim_supporting_doc_confirmed
=======
from shipment.signals import load_note_attachment_confirmed,claim_note_supporting_doc_confirmed
>>>>>>> eb8f4fac
from shipment.utilities import send_notifications_to_load_parties

IN_TRANSIT = "In Transit"
SHIPMENT_PARTY = "shipment party"
AWAITING_DISPATCHER = "Awaiting Dispatcher"
AWAITING_CARRIER = "Awaiting Carrier"
READY_FOR_PICKUP = "Ready For Pickup"
ASSIGNING_CARRIER = "Assigning Carrier"
AWAITING_CUSTOMER = "Awaiting Customer"
ERR_FIRST_PART = "should either include a `queryset` attribute,"
ERR_SECOND_PART = "or override the `get_queryset()` method."


class FacilityView(
    ModelViewSet
):
    permission_classes = [
        IsAuthenticated,
        permissions.IsShipmentParty,
    ]
    lookup_field = "id"
    queryset = models.Facility.objects.all()
    serializer_class = serializers.FacilitySerializer

    @extend_schema(
        request=serializers.FacilitySerializer,
        responses={200: serializers.FacilitySerializer},
        parameters=[
            OpenApiParameter(
                name="id",
                description="Facility ID",
                required=False,
                type=OpenApiTypes.STR,
            ),
            OpenApiParameter(
                name="name",
                description="Facility Name",
                required=True,
                type=OpenApiTypes.STR,
            ),
            OpenApiParameter(
                name="address",
                description="Facility Address",
                required=True,
                type=OpenApiTypes.STR,
            ),
            OpenApiParameter(
                name="city",
                description="Facility City",
                required=True,
                type=OpenApiTypes.STR,
            ),
            OpenApiParameter(
                name="state",
                description="Facility State",
                required=True,
                type=OpenApiTypes.STR,
            ),
            OpenApiParameter(
                name="country",
                description="Facility Country",
                required=True,
                type=OpenApiTypes.STR,
            ),
            OpenApiParameter(
                name="zip_code",
                description="Facility Zip Code",
                required=True,
                type=OpenApiTypes.STR,
            ),
        ],
        examples=[
            OpenApiExample(
                "Example 1",
                summary="Example 1",
                description="Example 1",
                value={
                    "id": "1",
                    "name": "Facility Name",
                    "city": "Facility City",
                    "state": "Facility State",
                    "country": "Facility Country",
                    "zip_code": "Facility Zip Code",
                },
            ),
        ],
    )
    @extend_schema(
        request=serializers.FacilitySerializer,
        responses={200: serializers.FacilitySerializer},
        parameters=[
            OpenApiParameter(
                name="id",
                description="Facility ID",
                required=False,
                type=OpenApiTypes.STR,
            ),
            OpenApiParameter(
                name="name",
                description="Facility Name",
                required=True,
                type=OpenApiTypes.STR,
            ),
            OpenApiParameter(
                name="address",
                description="Facility Address",
                required=True,
                type=OpenApiTypes.STR,
            ),
            OpenApiParameter(
                name="city",
                description="Facility City",
                required=True,
                type=OpenApiTypes.STR,
            ),
            OpenApiParameter(
                name="state",
                description="Facility State",
                required=True,
                type=OpenApiTypes.STR,
            ),
            OpenApiParameter(
                name="country",
                description="Facility Country",
                required=True,
                type=OpenApiTypes.STR,
            ),
            OpenApiParameter(
                name="zip_code",
                description="Facility Zip Code",
                required=True,
                type=OpenApiTypes.STR,
            ),
        ],
        examples=[
            OpenApiExample(
                "Example 1",
                summary="Example 1",
                description="Example 1",
                value={
                    "id": "1",
                    "name": "Facility Name",
                    "city": "Facility City",
                    "state": "Facility State",
                    "country": "Facility Country",
                    "zip_code": "Facility Zip Code",
                },
            ),
        ],
    )
    def update(self, request, *args, **kwargs):
        return Response(
            {"details": "Method PUT not Allowed"},
            status=status.HTTP_405_METHOD_NOT_ALLOWED
        )

    def destroy(self, request, *args, **kwargs):
        return Response(
            {"details": "Method DESTROY not Allowed"},
            status=status.HTTP_405_METHOD_NOT_ALLOWED
        )

    def get_queryset(self):
        assert self.queryset is not None, (
                f"'%s' {ERR_FIRST_PART}" f"{ERR_SECOND_PART}" % self.__class__.__name__
        )
        queryset = models.Facility.objects.filter(owner=self.request.user.id)

        if isinstance(queryset, QuerySet):
            queryset = queryset.all()
        return queryset

    def create(self, request, *args, **kwargs):
        if isinstance(request.data, QueryDict):
            request.data._mutable = True

        app_user = models.AppUser.objects.get(user=request.user.id)
        request.data["owner"] = request.user.id
        address = create_address(
            created_by=app_user,
            address=request.data["address"],
            city=request.data["city"],
            state=request.data["state"],
            country=request.data["country"],
            zip_code=request.data["zip_code"],
        )

        if address == False:
            return Response(
                [
                    {
                        "details": "Address creation failed. Please try again; if the issue persists please contact us."
                    },
                ],
                status=status.HTTP_400_BAD_REQUEST,
            )

        del (
            request.data["address"],
            request.data["city"],
            request.data["state"],
            request.data["country"],
            request.data["zip_code"],
        )
        request.data["address"] = str(address.id)
        serializer = self.get_serializer(data=request.data)
        serializer.is_valid(raise_exception=True)
        self.perform_create(serializer)
        headers = self.get_success_headers(serializer.data)

        log_utils.handle_log(
            user=self.request.user,
            action="Create",
            model="Facility",
            details=serializer.data,
            log_fields=["id", "building_name"]
        )

        return Response(
            serializer.data, status=status.HTTP_201_CREATED, headers=headers
        )

    def partial_update(self, request, *args, **kwargs):
        mutable_data = request.data.copy()
        app_user = models.AppUser.objects.get(user=request.user)
        facility = self.get_object()
        check_result = self.check_if_user_can_update_facility(app_user, facility)
        if not check_result["isAllowed"]:
            return Response(
                {"detail": check_result["message"]},
                status=status.HTTP_403_FORBIDDEN
            )
        address = self.get_address_dictionary(request.data)
        utils.delete_keys_from_dictionary(mutable_data, list(address.keys()))
        facility_serializer = self.get_serializer(
            facility,
            data=mutable_data,
            context={"address": address},
            partial=True
        )
        facility_serializer.is_valid(raise_exception=True)
        self.perform_update(facility_serializer)
        return Response(facility_serializer.data)

    @staticmethod
    def get_address_dictionary(data):
        address = {}
        for key, value in data.items():
            if hasattr(models.Address, key):
                address[key] = value
        return address

    @staticmethod
    def check_if_user_can_update_facility(app_user: models.AppUser, facility: models.Facility):
        result = {"isAllowed": True, "message": ""}
        if facility.owner != app_user.user:
            result["isAllowed"] = False
            result["message"] = "You aren't the owner of the facility"
        if facility.address.created_by != app_user:
            result["isAllowed"] = False
            result["message"] = "You aren't the creator of the facility address"
        return result


class LoadView(ModelViewSet):
    permission_classes = [
        IsAuthenticated,
        permissions.IsShipmentPartyOrDispatcher,
    ]
    serializer_class = serializers.LoadCreateRetrieveSerializer
    queryset = models.Load.objects.all()
    lookup_field = "id"

    @extend_schema(
        request=serializers.LoadCreateRetrieveSerializer,
        responses={200: serializers.LoadCreateRetrieveSerializer},
    )
    @extend_schema(
        request=serializers.LoadCreateRetrieveSerializer,
        responses={200: serializers.LoadCreateRetrieveSerializer},
        parameters=[
            OpenApiParameter(
                name="pick_up_date",
                description="Pick Up Date",
                required=False,
                type=OpenApiTypes.STR,
            ),
            OpenApiParameter(
                name="delivery_date",
                description="Delivery Date",
                required=False,
                type=OpenApiTypes.STR,
            ),
            OpenApiParameter(
                name="pick_up_location",
                description="Pick Up Location",
                required=False,
                type=OpenApiTypes.STR,
            ),
            OpenApiParameter(
                name="destination",
                description="Destination",
                required=False,
                type=OpenApiTypes.STR,
            ),
            OpenApiParameter(
                name="shipper",
                description="Shipper",
                required=False,
                type=OpenApiTypes.STR,
            ),
            OpenApiParameter(
                name="consignee",
                description="Consignee",
                required=False,
                type=OpenApiTypes.STR,
            ),
            OpenApiParameter(
                name="dispatcher",
                description="Dispatcher",
                required=False,
                type=OpenApiTypes.STR,
            ),
            OpenApiParameter(
                name="carrier",
                description="Carrier",
                required=False,
                type=OpenApiTypes.STR,
            ),
            OpenApiParameter(
                name="customer",
                description="Customer",
                required=False,
                type=OpenApiTypes.STR,
            ),
            OpenApiParameter(
                name="equipment",
                description="Equipment",
                required=False,
                type=OpenApiTypes.STR,
            ),
            OpenApiParameter(
                name="commodity",
                description="Commodity",
                required=False,
                type=OpenApiTypes.STR,
            ),
            OpenApiParameter(
                name="length",
                description="Length",
                required=False,
                type=OpenApiTypes.STR,
            ),
            OpenApiParameter(
                name="width",
                description="Width",
                required=False,
                type=OpenApiTypes.STR,
            ),
            OpenApiParameter(
                name="height",
                description="Height",
                required=False,
                type=OpenApiTypes.STR,
            ),
            OpenApiParameter(
                name="weight",
                description="Weight",
                required=False,
                type=OpenApiTypes.STR,
            ),
            OpenApiParameter(
                name="quantity",
                description="Quantity",
                required=False,
                type=OpenApiTypes.STR,
            ),
            OpenApiParameter(
                name="goods_info",
                description="Goods Info",
                required=False,
                type=OpenApiTypes.STR,
            ),
            OpenApiParameter(
                name="load_type",
                description="Load Type",
                required=False,
                type=OpenApiTypes.STR,
            ),
        ],
    )
    @staticmethod
    def put(request, *args, **kwargs):
        return Response(
            {"details": "Method PUT not Allowed"},
            status=status.HTTP_405_METHOD_NOT_ALLOWED
        )

    @staticmethod
    def get(request, *args, **kwargs):
        return Response(
            {"details": "Method GET not Allowed"},
            status=status.HTTP_405_METHOD_NOT_ALLOWED
        )

    @staticmethod
    def delete(request, *args, **kwargs):
        return Response(
            {"details": "Method DELETE not Allowed"},
            status=status.HTTP_405_METHOD_NOT_ALLOWED
        )

    def create(self, request, *args, **kwargs):
        if isinstance(request.data, QueryDict):
            request.data._mutable = True

        app_user = models.AppUser.objects.get(user=request.user)
        request.data["created_by"] = str(app_user.id)
        request.data["name"] = utils.generate_load_name()

        self._check_for_any_missing_load_parties(request)
        self._check_facility_belongs_to_shipment_parties(
            pick_up_location_id=request.data["pick_up_location"],
            destination_id=request.data["destination"],
            shipper_username=request.data["shipper"],
            consignee_username=request.data["consignee"],
        )

        all_parties = ["shipper", "consignee", "customer", "dispatcher"]
        for party in all_parties:
            self._check_mutual_contact(request.user.id, request.data[party])

        utils.check_parties_tax_info(
            customer_username=request.data["customer"],
            dispatcher_username=request.data["dispatcher"],
        )

        required_fields = ["shipper", "consignee", "customer"]
        for field in required_fields:
            party = utils.get_shipment_party_by_username(
                username=request.data[field])
            request.data[field] = str(party.id)

        dispatcher = utils.get_dispatcher_by_username(
            username=request.data["dispatcher"]
        )
        request.data["dispatcher"] = str(dispatcher.id)

        serializer = self.get_serializer(data=request.data)
        if not serializer.is_valid():
            return Response(serializer.errors, status=status.HTTP_400_BAD_REQUEST)
        while True:
            try:
                self.perform_create(serializer)
                break
            except IntegrityError as e:
                request.data["name"] = utils.generate_load_name()
                if "name" in str(e.__cause__):
                    continue
                else:
                    print(f"Unexpected {e=}, {type(e)=}")
                    return self._handle_exception_errors(e)

        headers = self.get_success_headers(serializer.data)

        log_utils.handle_log(
            user=self.request.user,
            action="Create",
            model="Load",
            details=serializer.data,
            log_fields=["id", "name"]
        )

        return Response(
            serializer.data, status=status.HTTP_201_CREATED, headers=headers
        )

    def partial_update(self, request, *args, **kwargs):
        if isinstance(request.data, QueryDict):
            request.data._mutable = True

        instance = self.get_object()

        if instance.status == "Created":
            return self._update_created_load(request, instance, kwargs)

        elif instance.status == ASSIGNING_CARRIER:
            return self._update_assigning_carrier_load(request, instance, kwargs)

        else:
            return Response(
                [
                    {"details": "You cannot update this load."},
                ],
                status=status.HTTP_403_FORBIDDEN,
            )

    def _update_created_load(self, request, instance, kwargs):
        original_instance, original_request = log_utils.get_original_instance_and_original_request(
            request, instance)

        all_parties = ["shipper", "consignee", "customer", "dispatcher"]
        for party in all_parties:
            self._check_mutual_contact(request.user.id, request.data[party])
        party_types = ["customer", "shipper", "consignee"]
        request = self._handle_shipment_parties(request, party_types)

        if "dispatcher" in request.data:
            dispatcher = utils.get_dispatcher_by_username(
                username=request.data["dispatcher"]
            )
            request.data["dispatcher"] = str(dispatcher.id)

        partial = kwargs.pop("partial", False)
        serializer = self.get_serializer(
            instance, data=request.data, partial=partial)
        serializer.is_valid(raise_exception=True)

        # check that the user requesting to update the load is the one who created it
        user = models.AppUser.objects.get(user=self.request.user.id)

        if instance.created_by == user:
            self.perform_update(serializer)

        else:
            return Response(
                {
                    "detail": [
                        "The load you are trying to update does not exist or you are not the creator of this load."
                    ]
                },
                status=status.HTTP_403_FORBIDDEN,
            )

        if getattr(instance, "_prefetched_objects_cache", None):
            # If 'prefetch_related' has been applied to a queryset, we need to
            # forcibly invalidate the prefetch cache on the instance.
            instance._prefetched_objects_cache = {}

        self._handle_update_log(request_data=original_request,
                                original_instance=original_instance)
        return Response(serializer.data)

    def _update_assigning_carrier_load(self, request, instance, kwargs):
        original_instance, original_request = log_utils.get_original_instance_and_original_request(
            request, instance)

        if "carrier" not in request.data:
            return Response(
                [
                    {"details": "Carrier is required."},
                ],
                status=status.HTTP_400_BAD_REQUEST,
            )

        if "action" not in request.data or request.data["action"] != "assign carrier":
            return Response(
                [
                    {
                        "details": "You cannot update the carrier unless you specify an action."
                    },
                ],
                status=status.HTTP_400_BAD_REQUEST,
            )

        self._check_mutual_contact(request.user.id, request.data["carrier"])

        editor = utils.get_dispatcher_by_username(
            username=request.user.username)

        carrier = utils.get_carrier_by_username(
            username=request.data["carrier"])
        utils.get_user_tax_or_company(carrier.app_user)

        del request.data["action"]
        request.data["carrier"] = str(carrier.id)
        partial = kwargs.pop("partial", False)
        serializer = self.get_serializer(
            instance, data=request.data, partial=partial)
        serializer.is_valid(raise_exception=True)

        if instance.dispatcher == editor:
            self.perform_update(serializer)
            handle_notification(
                app_user=carrier.app_user,
                action="assign_carrier",
                load=instance,
                sender=instance.dispatcher.app_user,
            )

        else:
            return Response(
                {
                    "detail": [
                        "You cannot add a carrier to this load because you are not the assigend dispatcher."
                    ]
                },
                status=status.HTTP_403_FORBIDDEN,
            )

        if getattr(instance, "_prefetched_objects_cache", None):
            # If 'prefetch_related' has been applied to a queryset, we need to
            # forcibly invalidate the prefetch cache on the instance.
            instance._prefetched_objects_cache = {}
        self._handle_update_log(request_data=original_request,
                                original_instance=original_instance)
        return Response(serializer.data)

    @staticmethod
    def _handle_shipment_parties(request, party_types):
        for party_type in party_types:
            if party_type in request.data:
                party = utils.get_shipment_party_by_username(
                    username=request.data[party_type]
                )

                if party_type == "customer":
                    app_user = utils.get_app_user_by_username(
                        username=request.data[party_type]
                    )
                    utils.get_user_tax_or_company(app_user=app_user)
                    request.data[party_type] = str(party.id)

                request.data[party_type] = str(party.id)

        return request

    @staticmethod
    def _check_for_any_missing_load_parties(request):
        missing_fields = [
            field
            for field in ["dispatcher", "customer", "shipper", "consignee"]
            if field not in request.data
        ]
        if missing_fields:
            raise exceptions.ParseError(
                detail=[f"{field} is required." for field in missing_fields]
            )
        return None

    @staticmethod
    def _handle_exception_errors(e):
        if "delivery_date_check" in str(e.__cause__):
            return Response(
                {
                    "detail": [
                        "Invalid pick up or drop off date's, please double check the dates and try again"
                    ]
                },
                status=status.HTTP_400_BAD_REQUEST,
            )

        elif "pick up location" in str(e.__cause__):
            return Response(
                {
                    "detail": [
                        "pick up location and drop off location cannot be equal, please double check the locations and try again"
                    ]
                },
                status=status.HTTP_400_BAD_REQUEST,
            )

        return Response(
            {"detail": [f"{e.args[0]}"]},
            status=status.HTTP_500_INTERNAL_SERVER_ERROR,
        )

    @staticmethod
    def _check_facility_belongs_to_shipment_parties(
            pick_up_location_id, destination_id, shipper_username, consignee_username
    ):
        pick_up_location = get_object_or_404(
            models.Facility, id=pick_up_location_id)

        shipper_app_user = utils.get_app_user_by_username(
            username=shipper_username)

        if pick_up_location.owner != shipper_app_user.user:
            raise exceptions.PermissionDenied(
                detail="The pickup location you are trying to use does not belong to the shipper."
            )

        destination = get_object_or_404(models.Facility, id=destination_id)
        consignee_app_user = utils.get_app_user_by_username(
            username=consignee_username)

        if destination.owner != consignee_app_user.user:
            raise exceptions.PermissionDenied(
                detail="The destination you are trying to use does not belong to the consignee."
            )

        return None

    @staticmethod
    def _check_mutual_contact(origin_id, contact_username):
        contact_app_user = utils.get_app_user_by_username(
            username=contact_username)
        # if you are adding yourself then we would not need to check for mutual contact
        if contact_app_user.user.id == origin_id:
            return None
        try:
            get_object_or_404(
                models.Contact, origin=origin_id, contact=contact_app_user.id
            )
        except Http404:
            raise exceptions.NotFound(
                "You do not share mutual contact(s) with one or more of the users you are attempting to add to this load."
            )
        return True

    def _handle_update_log(self, request_data, original_instance):
        updated_fields = []
        for field in request_data:
            if field == "action":
                continue
            updated_fields.append(field)
        details = {}
        details["old"] = {}
        details["new"] = {}
        for field in updated_fields:
            details["old"][field] = original_instance[field]
            details["new"][field] = request_data[field]
        log_utils.handle_log(
            user=self.request.user,
            action="Update",
            model="Load",
            details=details,
            log_fields=updated_fields,
        )


class ListLoadView(GenericAPIView, ListModelMixin):
    permission_classes = [
        IsAuthenticated,
        permissions.HasRole,
    ]
    serializer_class = serializers.LoadListSerializer
    queryset = models.Load.objects.all()

    @extend_schema(
        responses={200: serializers.LoadListSerializer},
    )
    def get(self, request, *args, **kwargs):
        """
        List all loads related to a user to be represented in a table.

            taking the authenticated user and listing all of the loads that he is a part of either a shipper,
            a consignee, a dispatcher or even the ones he created.
        """

        return self.list(request, *args, **kwargs)

    # override
    def get_queryset(self):
        queryset = self.queryset

        assert queryset is not None, (
                f"'%s' {ERR_FIRST_PART}" f"{ERR_SECOND_PART}" % self.__class__.__name__
        )

        app_user = models.AppUser.objects.get(user=self.request.user.id)
        filter_query = Q(created_by=app_user.id)

        filter_query = utils.apply_load_access_filters_for_user(
            filter_query, app_user)

        queryset = (
            queryset.filter(filter_query)
            .exclude(status__in=["Canceled"])
            .order_by("-id")
        )

        return queryset


class RetrieveLoadView(
    GenericAPIView,
    RetrieveModelMixin,
):
    permission_classes = [
        IsAuthenticated,
        permissions.HasRole,
    ]
    serializer_class = serializers.LoadCreateRetrieveSerializer
    queryset = models.Load.objects.all()
    lookup_field = "id"

    @extend_schema(
        responses={200: serializers.LoadCreateRetrieveSerializer},
        parameters=[
            OpenApiParameter(
                name="id",
                description="Load ID",
                required=True,
                type=OpenApiTypes.STR,
            ),
        ],
    )
    def get(self, request, *args, **kwargs):
        return self.retrieve(request, *args, **kwargs)

    def retrieve(self, request, *args, **kwargs):
        instance = self.get_object()
        shipment = get_object_or_404(models.Shipment, id=instance.shipment.id)
        app_user = utils.get_app_user_by_username(
            username=request.user.username)
        authorized = False

        if instance.created_by == app_user:
            authorized = True

        elif (
                app_user.selected_role == "dispatcher"
                and instance.dispatcher
                == utils.get_dispatcher_by_username(username=request.user.username)
        ):
            authorized = True

        elif (
                app_user.selected_role == "carrier"
                and instance.carrier
                == utils.get_carrier_by_username(username=request.user.username)
        ):
            authorized = True

        elif app_user.selected_role == SHIPMENT_PARTY:
            shipment_party = utils.get_shipment_party_by_username(
                username=request.user.username
            )
            if (
                    instance.shipper == shipment_party
                    or instance.consignee == shipment_party
                    or instance.customer == shipment_party
            ):
                authorized = True

        try:
            models.ShipmentAdmin.objects.get(
                shipment=shipment, admin=app_user)
            authorized = True
        except models.ShipmentAdmin.DoesNotExist:
            pass
        if authorized:
            serializer = self.get_serializer(instance)
            return Response(serializer.data)

        return Response(
            {"detail": "You are not authorized to view this load."},
            status=status.HTTP_403_FORBIDDEN,
        )


class ContactView(GenericAPIView, CreateModelMixin, ListModelMixin):
    permission_classes = [
        IsAuthenticated,
        permissions.HasRole,
    ]
    queryset = models.Contact.objects.all()

    @extend_schema(
        responses={200: serializers.ContactListSerializer},
    )
    def get(self, request, *args, **kwargs):
        return self.list(request, *args, **kwargs)

    @extend_schema(
        request=serializers.ContactCreateSerializer,
        responses={200: serializers.ContactCreateSerializer},
        parameters=[
            OpenApiParameter(
                name="contact",
                description="Contact User",
                required=True,
                type=OpenApiTypes.STR,
            ),
        ],
    )
    def post(self, request, *args, **kwargs):
        """
        Add Contact
            Create a conatct for an **authenticated** user and add the contact to user's contact list

            **Example**
                >>> contact: Johndoe#4AEAT
        """
        return self.create(request, *args, **kwargs)

    # override
    def create(self, request, *args, **kwargs):
        if isinstance(request.data, QueryDict):
            request.data._mutable = True

        request.data["origin"] = request.user.id
        try:
            contact = models.User.objects.get(username=request.data["contact"])
        except models.User.DoesNotExist:
            return Response(
                {"details": ["User does not exist."]}, status=status.HTTP_404_NOT_FOUND
            )
        try:
            if contact.id == request.data["origin"]:
                return Response(
                    {"details": ["Oops, you cannot add yourself!"]},
                    status=status.HTTP_400_BAD_REQUEST,
                )
            else:
                origin = utils.get_app_user_by_username(request.user.username)
                contact = models.AppUser.objects.get(user=contact.id)
                if origin.user_type == "carrier" and contact.user_type == SHIPMENT_PARTY:
                    return Response(
                        [
                            {
                                "details": "You cannot add customers or shipment parties to your contact list."
                            },
                        ],
                        status=status.HTTP_403_FORBIDDEN,
                    )
                if origin.user_type == SHIPMENT_PARTY and contact.user_type == "carrier":
                    return Response(
                        [
                            {
                                "details": "You cannot add carriers to your contact list."
                            },
                        ],
                        status=status.HTTP_403_FORBIDDEN,
                    )

                request.data["contact"] = contact.id
                serializer = self.get_serializer(data=request.data)
                serializer.is_valid(raise_exception=True)
                self.perform_create(serializer)
                headers = self.get_success_headers(serializer.data)

                log_utils.handle_log(
                    user=self.request.user,
                    action="Create",
                    model="Contact",
                    details=serializer.data,
                    log_fields=["contact"]
                )

                return Response(
                    serializer.data, status=status.HTTP_201_CREATED, headers=headers
                )

        except models.AppUser.DoesNotExist:
            return Response(
                {
                    "details": [
                        "The user that you are trying to add has incomplete profile, please contact them before trying again."
                    ]
                },
                status=status.HTTP_404_NOT_FOUND,
            )

    # override
    def perform_create(self, serializer):
        conatct = serializer.save()
        app_user = models.AppUser.objects.get(id=conatct.contact.id)
        origin_user = models.User.objects.get(id=app_user.user.id)
        contact_app_user = models.AppUser.objects.get(user=conatct.origin.id)
        models.Contact.objects.create(
            origin=origin_user, contact=contact_app_user)

    # override
    def get_queryset(self):
        assert self.queryset is not None, (
                f"'%s' {ERR_FIRST_PART}" f"{ERR_SECOND_PART}" % self.__class__.__name__
        )
        queryset = models.Contact.objects.filter(origin=self.request.user.id)
        if isinstance(queryset, QuerySet):
            queryset = queryset.all()
        return queryset

    def get_serializer_class(self):
        if self.request.method == "GET":
            return serializers.ContactListSerializer
        elif self.request.method == "POST":
            return serializers.ContactCreateSerializer


class ShipmentView(
    ModelViewSet
):
    permission_classes = [
        IsAuthenticated,
        permissions.IsShipmentPartyOrDispatcher,
    ]
    serializer_class = serializers.ShipmentSerializer
    lookup_field = "id"

    @extend_schema(
        responses={200: serializers.ShipmentSerializer(many=True)},
    )
    @extend_schema(
        request=serializers.ShipmentSerializer,
        responses={200: serializers.ShipmentSerializer},
        parameters=[
            OpenApiParameter(
                name="name",
                description="Shipment Name",
                required=True,
                type=OpenApiTypes.STR,
            ),
            OpenApiParameter(
                name="status",
                description="Shipment Status",
                required=True,
                type=OpenApiTypes.STR,
            ),
            OpenApiParameter(
                name="created_by",
                description="Shipment Creator",
                required=True,
                type=OpenApiTypes.STR,
            ),
        ],
    )
    def put(self, request, *args, **kwargs):
        return Response({"details": "Method PUT not allowed"}, status=status.HTTP_405_METHOD_NOT_ALLOWED)

    def patch(self, request, *args, **kwargs):
        return Response({"details": "Method PATCH not allowed"}, status=status.HTTP_405_METHOD_NOT_ALLOWED)

    def destroy(self, request, *args, **kwargs):
        return Response({"details": "Method DELETE not allowed"}, status=status.HTTP_405_METHOD_NOT_ALLOWED)

    # override
    def retrieve(self, request, *args, **kwargs):
        instance = self.get_object()
        serializer = self.get_serializer(instance)
        app_user = models.AppUser.objects.get(user=request.user.id)
        admins = models.ShipmentAdmin.objects.filter(
            shipment=self.kwargs["id"]
        ).values_list("admin", flat=True)

        if str(instance.created_by) == app_user.user.username or app_user.id in admins:
            return Response(serializer.data)

        else:
            return Response(
                {
                    "detail": [
                        "You are not the creator or an admin of this shipment.",
                    ]
                },
                status=status.HTTP_403_FORBIDDEN,
            )

    # override
    def get_queryset(self):
        app_user = models.AppUser.objects.get(user=self.request.user.id)
        shipments = models.ShipmentAdmin.objects.filter(admin=app_user.id).values_list(
            "shipment", flat=True
        )
        queryset = models.Shipment.objects.filter(
            created_by=app_user.id
        ) | models.Shipment.objects.filter(id__in=shipments)
        return queryset.order_by("-id")

    # override
    def create(self, request, *args, **kwargs):
        if isinstance(request.data, QueryDict):
            request.data._mutable = True

        app_user = models.AppUser.objects.get(user=request.user)
        request.data["created_by"] = str(app_user.id)
        request.data["status"] = "Created"
        request.data["name"] = utils.generate_shipment_name()
        serializer = self.get_serializer(data=request.data)
        serializer.is_valid(raise_exception=True)

        while True:
            try:
                self.perform_create(serializer)
                headers = self.get_success_headers(serializer.data)

                log_utils.handle_log(
                    user=self.request.user,
                    action="Create",
                    model="Shipment",
                    details=serializer.data,
                    log_fields=["id", "name"]
                )

                return Response(
                    serializer.data, status=status.HTTP_201_CREATED, headers=headers
                )
            except IntegrityError:
                request.data["name"] = utils.generate_shipment_name()
                continue
            except BaseException as e:
                print(f"Unexpected {e=}, {type(e)=}")
                return Response(
                    {"detail": [f"{e.args[0]}"]},
                    status=status.HTTP_400_BAD_REQUEST,
                )


class ShipmentFilterView(GenericAPIView, ListModelMixin):
    permission_classes = [
        IsAuthenticated,
        permissions.IsShipmentPartyOrDispatcher,
    ]
    serializer_class = serializers.ShipmentSerializer
    queryset = models.Shipment.objects.all()

    @extend_schema(
        parameters=[
            OpenApiParameter(
                name="keyword",
                description="keyword to search for",
                required=False,
                type=OpenApiTypes.STR,
            ),
        ],
        responses={200: serializers.ShipmentSerializer},
    )
    def post(self, request, *args, **kwargs):
        """
        List your shipments base on a keyword.
            List your shipments based on a keyword that represents the shipment's name.

            **Example**
                >>> "keyword": "xyz"
        """
        return self.list(request, *args, **kwargs)

    def get_queryset(self):
        assert self.queryset is not None, (
                f"'%s' {ERR_FIRST_PART}" f"{ERR_SECOND_PART}" % self.__class__.__name__
        )

        try:
            app_user = models.AppUser.objects.get(user=self.request.user.id)
        except models.AppUser.DoesNotExist:
            queryset = []
            return queryset

        shipments = models.ShipmentAdmin.objects.filter(admin=app_user.id).values_list(
            "shipment", flat=True
        )

        keyword = ""
        if "keyword" in self.request.data:
            keyword = self.request.data["keyword"]

        queryset = models.Shipment.objects.filter(
            created_by=app_user.id, name__icontains=keyword
        ) | models.Shipment.objects.filter(id__in=shipments, name__icontains=keyword)
        if isinstance(queryset, QuerySet):
            queryset = queryset.all()
        return queryset


class FacilityFilterView(GenericAPIView, ListModelMixin):
    permission_classes = [
        IsAuthenticated,
        permissions.IsShipmentPartyOrDispatcher,
    ]
    serializer_class = serializers.FacilityFilterSerializer
    queryset = models.Facility.objects.all()

    @extend_schema(
        parameters=[
            OpenApiParameter(
                name="keyword",
                description="keyword to search for",
                required=False,
                type=OpenApiTypes.STR,
            ),
            OpenApiParameter(
                name="shipper",
                description="shipper username",
                required=False,
                type=OpenApiTypes.STR,
            ),
            OpenApiParameter(
                name="consignee",
                description="consignee username",
                required=False,
                type=OpenApiTypes.STR,
            ),
        ],
        responses={200: serializers.FacilityFilterSerializer},
    )
    def post(self, request, *args, **kwargs):
        """
        List Facilities for the purpose of creating a Load.
            List the facilities while filtering them based on a shipper, consignee, or both. Both facilities are
            required for the creation of any load.

            **Example**
                >>> "keyword": "xyz"
                >>> "shipper": "username#00000"
        """
        return self.list(request, *args, **kwargs)

    # override
    def get_queryset(self):
        assert self.queryset is not None, (
                f"'%s' {ERR_FIRST_PART}" f"{ERR_SECOND_PART}" % self.__class__.__name__
        )
        username = None
        keyword = ""
        if "keyword" in self.request.data:
            keyword = self.request.data["keyword"]
        if "shipper" in self.request.data:
            username = self.request.data["shipper"]
        elif "consignee" in self.request.data:
            username = self.request.data["consignee"]

        try:
            owner = models.User.objects.get(username=username)
            self.queryset = models.Facility.objects.filter(
                owner=owner.id, building_name__icontains=keyword
            ).order_by("-id")
        except models.User.DoesNotExist as e:
            print(f"Unexpected {e=}, {type(e)=}")
            self.queryset = self.queryset.none()

        if isinstance(self.queryset, QuerySet):
            self.queryset = self.queryset.all()
        return self.queryset


class ContactFilterView(GenericAPIView, ListModelMixin):
    permission_classes = [
        IsAuthenticated,
        permissions.IsShipmentPartyOrDispatcher,
    ]
    serializer_class = serializers.ContactListSerializer
    queryset = models.Contact.objects.all()

    @extend_schema(
        parameters=[
            OpenApiParameter(
                name="type",
                description="type of contact",
                required=False,
                type=OpenApiTypes.STR,
            ),
            OpenApiParameter(
                name="keyword",
                description="keyword to search for",
                required=False,
                type=OpenApiTypes.STR,
            ),
            OpenApiParameter(
                name="tax", description="tax id", required=False, type=OpenApiTypes.STR
            ),
            OpenApiParameter(
                name="shipment",
                description="shipment id",
                required=False,
                type=OpenApiTypes.STR,
            ),
        ],
        responses={200: serializers.ContactListSerializer},
    )
    def post(self, request, *args, **kwargs):
        """
        List a specific type of contacts for the purpose of searching.
            List the contacts while filtering them based on their user type and their usernames.

            **Example**
                >>> "type": "shipment party"
                >>> "keyword": "xyz"
        """
        return self.list(request, *args, **kwargs)

    # override
    def get_queryset(self):
        assert self.queryset is not None, (
                f"'%s' {ERR_FIRST_PART}" f"{ERR_SECOND_PART}" % self.__class__.__name__
        )

        if "type" in self.request.data:
            user_type = self.request.data["type"]
            keyword = ""
            if "keyword" in self.request.data:
                keyword = self.request.data["keyword"]
            if "tax" in self.request.data:
                contacts = models.Contact.objects.filter(
                    origin=self.request.user.id,
                    contact__user_type__contains=user_type,
                    contact__user__username__icontains=keyword,
                ).values_list("contact", flat=True)
                tax_query = (
                                    Q(companyemployee__isnull=False) | Q(usertax__isnull=False)
                            ) & (Q(id__in=contacts))
                tax_app_users = models.AppUser.objects.filter(tax_query).values_list(
                    "id", flat=True
                )
                self.queryset = models.Contact.objects.filter(
                    contact__in=tax_app_users,
                )
            else:
                self.queryset = models.Contact.objects.filter(
                    origin=self.request.user.id,
                    contact__user_type__contains=user_type,
                    contact__user__username__icontains=keyword,
                )

        # if the request is intended to add a shipment party or a dispatcher as shipment admins to a shipment
        elif "shipment" in self.request.data:
            keyword = ""
            if "keyword" in self.request.data:
                keyword = self.request.data["keyword"]

            self.queryset = models.Contact.objects.filter(
                origin=self.request.user.id,
                contact__user_type__contains=SHIPMENT_PARTY,
                contact__user__username__icontains=keyword,
            ) | models.Contact.objects.filter(
                origin=self.request.user.id,
                contact__user_type__contains="dispatcher",
                contact__user__username__icontains=keyword,
            )
        else:
            self.queryset = self.queryset.none()
        if isinstance(self.queryset, QuerySet):
            self.queryset = self.queryset.all()
        return self.queryset


class LoadFilterView(GenericAPIView, ListModelMixin):
    permission_classes = [
        IsAuthenticated,
        permissions.IsShipmentPartyOrDispatcher,
    ]
    serializer_class = serializers.LoadListSerializer
    queryset = models.Load.objects.all()

    @extend_schema(
        parameters=[
            OpenApiParameter(
                name="shipment",
                description="shipment id",
                required=False,
                type=OpenApiTypes.STR,
            ),
            OpenApiParameter(
                name="keyword",
                description="keyword to search for",
                required=False,
                type=OpenApiTypes.STR,
            ),
        ],
        responses={200: serializers.LoadListSerializer},
    )
    def post(self, request, *args, **kwargs):
        """List all loads depending on a certain value of a field

        **Args**:
            shipment: a shipment id to return all loads in a single shipment
            keyword: a keyword to return all loads that contains this keyword in its name

        **Returns**:
            list of loads: this endpoint will return a list of load objects
        """
        return self.list(request, *args, **kwargs)

    def get_queryset(self):
        assert self.queryset is not None, (
                f"'%s' {ERR_FIRST_PART}" f"{ERR_SECOND_PART}" % self.__class__.__name__
        )
        app_user = models.AppUser.objects.get(user=self.request.user.id)
        shipment_id = self.request.data.get("shipment")
        keyword = self.request.data.get("keyword")
        filters = Q()

        if shipment_id is not None:
            try:
                shipment = models.Shipment.objects.get(id=shipment_id)
                shipment_admins = models.ShipmentAdmin.objects.filter(
                    shipment=shipment_id
                ).values_list("admin", flat=True)
                if (
                        app_user.id not in shipment_admins
                        and shipment.created_by != app_user
                ):
                    return self.queryset.none()

                queryset = models.Load.objects.filter(shipment=shipment_id).order_by(
                    "-id"
                )
            except models.Shipment.DoesNotExist:
                return self.queryset.none()

        if keyword is not None:
            filters = Q(created_by=app_user.id)
            filters = utils.apply_load_access_filters_for_user(
                filters, app_user)
            filters &= Q(name__icontains=keyword)

        queryset = queryset.filter(filters).order_by("-id")

        return queryset


class OfferView(GenericAPIView, CreateModelMixin, UpdateModelMixin):
    permission_classes = [
        IsAuthenticated,
        permissions.IsAppUser,
    ]
    serializer_class = serializers.OfferSerializer
    queryset = models.Offer.objects.all()
    lookup_field = "id"

    @extend_schema(
        request=serializers.OfferSerializer,
        responses={200: serializers.OfferSerializer},
    )
    def get(self, request, *args, **kwargs):
        if self.kwargs:
            queryset = models.Offer.objects.filter(load=self.kwargs["id"])
            party = utils.get_app_user_by_username(
                username=request.user.username)
            if party.selected_role == "dispatcher":
                party = utils.get_dispatcher_by_username(
                    username=request.user.username)
                queryset = queryset.filter(party_1=party.id)
            else:
                queryset = queryset.filter(party_2=party.id)

            queryset = queryset.exclude(status="Rejected").order_by("id")
            serializer = self.get_serializer(queryset, many=True)
            return Response(status=status.HTTP_200_OK, data=serializer.data)
        else:
            return Response(
                data={"details": "You must provide a load id"},
                status=status.HTTP_400_BAD_REQUEST,
            )

    @extend_schema(
        request=serializers.OfferSerializer,
        responses={200: serializers.OfferSerializer},
    )
    def post(self, request, *args, **kwargs):
        """
        Create an offer on a load

            Create an offer on a load if you are the dispatcher assigned to this load you can create an offer for both shipper and carrier
            using this endpoint.
        """
        return self.create(request, *args, **kwargs)

    @extend_schema(
        request=serializers.OfferSerializer,
        responses={200: serializers.OfferSerializer},
    )
    def put(self, request, *args, **kwargs):
        return self.partial_update(request, *args, **kwargs)

    # override
    def create(self, request, *args, **kwargs):
        if isinstance(request.data, QueryDict):
            request.data._mutable = True

        dispatcher = utils.get_dispatcher_by_username(
            username=request.user.username)
        request.data["party_1"] = dispatcher.id

        load = models.Load.objects.get(id=request.data["load"])

        if load.dispatcher is None:
            return Response(
                [
                    {
                        "details": "Please add a dispatcher to this load before creating a bid on it"
                    },
                ],
                status=status.HTTP_400_BAD_REQUEST,
            )

        if load.dispatcher != dispatcher:
            return Response(
                [
                    {
                        "details": "You cannot create an offer since you're not the dispatcher assigned to this load"
                    },
                ],
                status=status.HTTP_403_FORBIDDEN,
            )

        if load.status == "Created":
            return self._create_offer_for_customer(request, load)

        elif load.status == ASSIGNING_CARRIER:
            return self._create_offer_for_carrier(request, load)

        else:
            return Response(
                [
                    {"details": "This load is no longer open for bidding"},
                ],
                status=status.HTTP_400_BAD_REQUEST,
            )

    # override
    def update(self, request, *args, **kwargs):
        partial = kwargs.pop("partial", False)
        instance = self.get_object()
        load = models.Load.objects.get(id=instance.load.id)
        app_user = utils.get_app_user_by_username(
            username=request.user.username)

        if instance.status != "Pending":
            return Response(
                [
                    {
                        "details": "This offer is already closed, something must have gone wrong.",
                    },
                ],
                status=status.HTTP_400_BAD_REQUEST,
            )

        if "action" not in request.data:
            return Response(
                [{"details": "action required"}], status=status.HTTP_400_BAD_REQUEST
            )

        is_dispatcher = utils.is_app_user_dispatcher_of_load(
            app_user=app_user, load=load
        )
        is_customer = utils.is_app_user_customer_of_load(
            app_user=app_user, load=load)
        if load.carrier is not None:
            is_carrier = utils.is_app_user_carrier_of_load(
                app_user=app_user, load=load)
        if not is_dispatcher and not is_customer and not is_carrier:
            return Response(
                [{"details": "You are not authorized to perform this action."}],
                status=status.HTTP_403_FORBIDDEN,
            )

        if request.data["action"] == "accept":
            return self._process_accept_action(request, load, instance, partial)

        elif request.data["action"] == "reject":
            return self._process_reject_action(request, load, instance, partial)

        elif request.data["action"] == "counter":
            if instance.party_1.app_user == instance.party_2:
                return Response(
                    [{"details": "You cannot counter your own offer"}],
                    status=status.HTTP_400_BAD_REQUEST,
                )
            return self._proccess_counter_action(request, load, instance, partial)

        else:
            return Response(
                [{"details": "Unknown action"}],
                status=status.HTTP_400_BAD_REQUEST,
            )

    def _process_accept_action(
            self, request, load: models.Load, instance: models.Offer, partial
    ):
        original_instance, original_request = log_utils.get_original_instance_and_original_request(
            request, instance)
        if load.status == AWAITING_CUSTOMER:
            load.status = ASSIGNING_CARRIER
            load.save()
        elif load.status == AWAITING_CARRIER:
            load.status = READY_FOR_PICKUP
            load.save()
            self._create_final_agreement(load=load)
            send_notifications_to_load_parties(
                load=load, action="load_status_changed", event="load_status_changed"
            )
        elif load.status == AWAITING_DISPATCHER:
            if instance.to == "customer":
                load.status = ASSIGNING_CARRIER
                load.save()

            elif instance.to == "carrier":
                load.status = READY_FOR_PICKUP
                load.save()
                self._create_final_agreement(load=load)
                send_notifications_to_load_parties(
                    load=load, action="load_status_changed", event="load_status_changed"
                )
        else:
            return Response(
                [
                    {
                        "details": "This load is no longer open for bidding",
                    },
                ],
                status=status.HTTP_400_BAD_REQUEST,
            )

        if isinstance(request.data, QueryDict):
            request.data._mutable = True

        del request.data["action"]
        request.data["status"] = "Accepted"
        serializer = self.get_serializer(
            instance, data=request.data, partial=partial)
        serializer.is_valid(raise_exception=True)
        self.perform_update(serializer)

        if getattr(instance, "_prefetched_objects_cache", None):
            # If 'prefetch_related' has been applied to a queryset, we need to
            # forcibly invalidate the prefetch cache on the instance.
            instance._prefetched_objects_cache = {}

        self._handle_update_log(request_data=original_request,
                                original_instance=original_instance)

        return Response(serializer.data)

    def _process_reject_action(
            self, request, load: models.Load, instance: models.Offer, partial
    ):
        original_instance, original_request = log_utils.get_original_instance_and_original_request(
            request, instance)
        user = utils.get_app_user_by_username(username=request.user.username)
        if "carrier" in user.user_type and instance.to == "carrier":
            load.status = ASSIGNING_CARRIER
            load.carrier = None
            load.save()
        else:
            load.status = "Canceled"
            load.save()
            send_notifications_to_load_parties(
                load=load, action="load_status_changed", event="load_status_changed"
            )

        if isinstance(request.data, QueryDict):
            request.data._mutable = True

        del request.data["action"]
        request.data["status"] = "Rejected"
        serializer = self.get_serializer(
            instance, data=request.data, partial=partial)
        serializer.is_valid(raise_exception=True)
        self.perform_update(serializer)

        if getattr(instance, "_prefetched_objects_cache", None):
            # If 'prefetch_related' has been applied to a queryset, we need to
            # forcibly invalidate the prefetch cache on the instance.
            instance._prefetched_objects_cache = {}

        self._handle_update_log(request_data=original_request,
                                original_instance=original_instance)

        return Response(serializer.data)

    def _proccess_counter_action(
            self, request, load: models.Load, instance: models.Offer, partial
    ):
        original_instance, original_request = log_utils.get_original_instance_and_original_request(
            request, instance)
        if "current" not in request.data:
            return Response(
                [{"details": "current is required"}],
                status=status.HTTP_400_BAD_REQUEST,
            )

        app_user = utils.get_app_user_by_username(request.user.username)
        if (
                SHIPMENT_PARTY in app_user.user_type or "carrier" in app_user.user_type
        ) and (load.status == AWAITING_CUSTOMER or load.status == AWAITING_CARRIER):
            load.status = AWAITING_DISPATCHER
            load.save()
            handle_notification(
                app_user=instance.party_1.app_user,
                load=load,
                action="offer_updated",
                sender=instance.party_2,
            )
        elif "dispatcher" in app_user.user_type and load.status == AWAITING_DISPATCHER:
            if instance.to == "customer":
                load.status = AWAITING_CUSTOMER
                load.save()
            elif instance.to == "carrier":
                load.status = AWAITING_CARRIER
                load.save()
            handle_notification(
                app_user=instance.party_2,
                load=load,
                action="offer_updated",
                sender=instance.party_1.app_user,
            )

        del request.data["action"]
        serializer = self.get_serializer(
            instance, data=request.data, partial=partial)
        serializer.is_valid(raise_exception=True)
        self.perform_update(serializer)

        if getattr(instance, "_prefetched_objects_cache", None):
            # If 'prefetch_related' has been applied to a queryset, we need to
            # forcibly invalidate the prefetch cache on the instance.
            instance._prefetched_objects_cache = {}

        self._handle_update_log(request_data=original_request,
                                original_instance=original_instance)

        return Response(serializer.data)

    def _create_offer_for_customer(self, request, load):
        customer_user = models.User.objects.get(
            username=request.data["party_2"])
        customer = utils.get_shipment_party_by_username(
            request.data["party_2"])
        if load.customer is not None and load.customer == customer:
            request.data["current"] = request.data["initial"]
            customer = customer.app_user
            request.data["party_2"] = customer.id
            request.data["to"] = "customer"
            # self offer is always accepted
            if request.user == customer_user:
                request.data["status"] = "Accepted"
                serializer = self.get_serializer(data=request.data)
                serializer.is_valid(raise_exception=True)
                self.perform_create(serializer)
                headers = self.get_success_headers(serializer.data)
                load.status = ASSIGNING_CARRIER
                load.save()
            else:
                serializer = self.get_serializer(data=request.data)
                serializer.is_valid(raise_exception=True)
                self.perform_create(serializer)
                headers = self.get_success_headers(serializer.data)
                load.status = AWAITING_CUSTOMER
                load.save()

            log_utils.handle_log(
                user=self.request.user,
                action="Create",
                model="Offer",
                details=serializer.data,
                log_fields=["id", "to", "initial"]
            )

            return Response(
                data=serializer.data,
                status=status.HTTP_201_CREATED,
                headers=headers,
            )

        else:
            return Response(
                data={"details": "This user is not the customer for this load."},
                status=status.HTTP_403_FORBIDDEN,
            )

    def _create_offer_for_carrier(self, request, load):
        self_accepting = False
        carrier_user = models.User.objects.get(
            username=request.data["party_2"])
        carrier = utils.get_carrier_by_username(request.data["party_2"])
        if load.carrier is not None and load.carrier == carrier:
            request.data["current"] = request.data["initial"]
            carrier = utils.get_app_user_by_username(request.data["party_2"])
            request.data["party_2"] = str(carrier.id)
            request.data["to"] = "carrier"
            # self offer is always accepted
            if request.user == carrier_user:
                request.data["status"] = "Accepted"
                serializer = self.get_serializer(data=request.data)
                serializer.is_valid(raise_exception=True)
                self.perform_create(serializer)
                headers = self.get_success_headers(serializer.data)
                load.status = READY_FOR_PICKUP
                load.save()
                self_accepting = True
            else:
                serializer = self.get_serializer(data=request.data)
                serializer.is_valid(raise_exception=True)
                self.perform_create(serializer)
                headers = self.get_success_headers(serializer.data)
                load.status = AWAITING_CARRIER
                load.save()
            if self_accepting:
                self._create_final_agreement(load=load)

            log_utils.handle_log(
                user=self.request.user,
                action="Create",
                model="Offer",
                details=serializer.data,
                log_fields=["id", "to", "initial"]
            )

            return Response(
                serializer.data,
                status=status.HTTP_201_CREATED,
                headers=headers,
            )

        else:
            return Response(
                [
                    {
                        "details": "This load does not have a carrier yet or this carrier is not the carrier assigned to this load"
                    },
                ],
                status=status.HTTP_400_BAD_REQUEST,
            )

    def _create_final_agreement(self, load):
        shipper = load.shipper
        consignee = load.consignee
        carrier = load.carrier
        dispatcher = load.dispatcher
        customer = load.customer
        pickup_facility = load.pick_up_location
        drop_off_facility = load.destination
        dispatcher_billing = utils.get_user_tax_or_company(
            app_user=dispatcher.app_user)
        dispatcher_billing = utils.extract_billing_info(
            dispatcher_billing, dispatcher)

        carrier_billing = utils.get_user_tax_or_company(
            app_user=carrier.app_user)
        carrier_billing = utils.extract_billing_info(carrier_billing, carrier)

        customer_billing = utils.get_user_tax_or_company(
            app_user=customer.app_user)
        customer_billing = utils.extract_billing_info(
            customer_billing, customer)

        customer_offer = get_object_or_404(
            models.Offer, load=load, party_2=customer.app_user, to="customer"
        )
        carrier_offer = get_object_or_404(
            models.Offer, load=load, party_2=carrier.app_user, to="carrier"
        )
        doc_models.FinalAgreement.objects.create(
            load_id=load.id,
            equipment=load.equipment,
            load_name=load.name,
            shipment_name=load.shipment.name,
            shipper_username=shipper.app_user.user.username,
            shipper_full_name=shipper.app_user.user.first_name
                              + " "
                              + shipper.app_user.user.last_name,
            shipper_phone_number=shipper.app_user.phone_number,
            consignee_username=consignee.app_user.user.username,
            consignee_full_name=consignee.app_user.user.first_name
                                + " "
                                + consignee.app_user.user.last_name,
            consignee_phone_number=consignee.app_user.phone_number,
            dispatcher_username=dispatcher.app_user.user.username,
            dispatcher_full_name=dispatcher.app_user.user.first_name
                                 + " "
                                 + dispatcher.app_user.user.last_name,
            dispatcher_phone_number=dispatcher.app_user.phone_number,
            dispatcher_email=dispatcher.app_user.user.email,
            customer_username=customer.app_user.user.username,
            customer_full_name=customer.app_user.user.first_name
                               + " "
                               + customer.app_user.user.last_name,
            customer_phone_number=customer.app_user.phone_number,
            customer_email=customer.app_user.user.email,
            carrier_username=carrier.app_user.user.username,
            carrier_full_name=carrier.app_user.user.first_name
                              + " "
                              + carrier.app_user.user.last_name,
            carrier_phone_number=carrier.app_user.phone_number,
            carrier_email=carrier.app_user.user.email,
            dispatcher_billing_name=dispatcher_billing["name"],
            dispatcher_billing_address=dispatcher_billing["address"],
            dispatcher_billing_phone_number=dispatcher_billing["phone_number"],
            carrier_billing_name=carrier_billing["name"],
            carrier_billing_address=carrier_billing["address"],
            carrier_billing_phone_number=carrier_billing["phone_number"],
            customer_billing_name=customer_billing["name"],
            customer_billing_address=customer_billing["address"],
            customer_billing_phone_number=customer_billing["phone_number"],
            shipper_facility_name=pickup_facility.building_name,
            shipper_facility_address=pickup_facility.address.address
                                     + ", "
                                     + pickup_facility.address.city
                                     + ", "
                                     + pickup_facility.address.state
                                     + ", "
                                     + pickup_facility.address.zip_code,
            consignee_facility_name=drop_off_facility.building_name,
            consignee_facility_address=drop_off_facility.address.address
                                       + ", "
                                       + drop_off_facility.address.city
                                       + ", "
                                       + drop_off_facility.address.state
                                       + ", "
                                       + drop_off_facility.address.zip_code,
            pickup_date=load.pick_up_date,
            dropoff_date=load.delivery_date,
            length=load.length,
            width=load.width,
            height=load.height,
            weight=load.weight,
            quantity=load.quantity,
            commodity=load.commodity,
            goods_info=load.goods_info,
            customer_offer=customer_offer.current,
            carrier_offer=carrier_offer.current,
            load_type=load.load_type,
        )

    def _handle_update_log(self, request_data, original_instance):
        updated_fields = []
        for field in request_data:
            if field == "action":
                continue
            updated_fields.append(field)
        details = {}
        details["old"] = {}
        details["new"] = {}
        for field in updated_fields:
            details["old"][field] = original_instance[field]
            details["new"][field] = request_data[field]
        log_utils.handle_log(
            user=self.request.user,
            action="Update",
            model="Offer",
            details=details,
            log_fields=updated_fields,
        )


class ShipmentAdminView(
    GenericAPIView,
    CreateModelMixin,
    ListModelMixin,
    UpdateModelMixin,
    DestroyModelMixin,
):
    permission_classes = [
        IsAuthenticated,
        permissions.IsShipmentPartyOrDispatcher,
    ]
    serializer_class = serializers.ShipmentAdminSerializer
    queryset = models.ShipmentAdmin.objects.all()

    @extend_schema(
        request=inline_serializer(
            name="ShipmentAdmin",
            fields={
                "shipment": OpenApiTypes.STR,
                "admin": OpenApiTypes.STR,
            },
        ),
        responses={200: serializers.ShipmentAdminSerializer()},
    )
    def get(self, request, *args, **kwargs):
        """
        Get all shipment admins of a specific admin

            Provide a shipment id in the form of a query parameter and get a list of app users which are these shipment admins
        """
        return self.list(request, *args, **kwargs)

    @extend_schema(
        request=inline_serializer(
            name="ShipmentAdmin",
            fields={
                "shipment": OpenApiTypes.STR,
                "admin": OpenApiTypes.STR,
            },
        ),
        responses={200: serializers.ShipmentAdminSerializer()},
    )
    def post(self, request, *args, **kwargs):
        """
        Create a shipment admin and attach a shipment to it

            provide a username in the key **admin** and shipment id in the key **shipment**
        """
        return self.create(request, *args, **kwargs)

    @extend_schema(
        request=inline_serializer(
            name="ShipmentAdmin",
            fields={
                "shipment": OpenApiTypes.STR,
                "admin": OpenApiTypes.STR,
            },
        ),
        responses={200: serializers.ShipmentAdminSerializer()},
    )
    def delete(self, request, *args, **kwargs):
        """
        Delete a shipment admin
        """
        return self.destroy(request, *args, **kwargs)

    # override
    def create(self, request, *args, **kwargs):
        if isinstance(request.data, QueryDict):
            request.data._mutable = True

        try:
            app_user = models.AppUser.objects.get(user=request.user.id)
        except models.AppUser.DoesNotExist:
            return Response(
                {"detail": ["user does not exist."]},
                status=status.HTTP_404_NOT_FOUND,
            )

        try:
            shipment_id = request.data["shipment"]
            shipment = models.Shipment.objects.get(id=shipment_id)
        except models.Shipment.DoesNotExist:
            return Response(
                {"detail": ["shipment does not exist."]},
                status=status.HTTP_404_NOT_FOUND,
            )

        if "admin" in request.data:
            admin = utils.get_app_user_by_username(request.data["admin"])
            request.data["admin"] = admin.id
        else:
            return Response(
                {"detail": ["admin is not specfied."]},
                status=status.HTTP_400_BAD_REQUEST,
            )

        if shipment.created_by.id == app_user.id:
            serializer = self.get_serializer(data=request.data)
            serializer.is_valid(raise_exception=True)
            self.perform_create(serializer)
            headers = self.get_success_headers(serializer.data)

            log_utils.handle_log(
                user=self.request.user,
                action="Create",
                model="Shipment Admin",
                details=serializer.data,
                log_fields=["shipment", "admin"]
            )

            return Response(
                serializer.data, status=status.HTTP_201_CREATED, headers=headers
            )
        else:
            return Response(
                {"detail": ["This user is not the owner of this shipment."]},
                status=status.HTTP_403_FORBIDDEN,
            )

    # override
    def get_queryset(self):
        assert self.queryset is not None, (
                f"'%s' {ERR_FIRST_PART}" f"{ERR_SECOND_PART}" % self.__class__.__name__
        )

        if self.request.GET.get("id"):
            shipment_id = self.request.GET.get("id")
            queryset = models.ShipmentAdmin.objects.filter(
                shipment=shipment_id)
        else:
            queryset = []

        return queryset

    def destroy(self, request, *args, **kwargs):
        shipment = models.Shipment.objects.get(id=kwargs["id"])
        app_user = models.AppUser.objects.get(user=request.user.id)
        if shipment.created_by.id == app_user.id:
            instance = self.get_object()
            log_utils.handle_log(
                user=self.request.user,
                action="Delete",
                model="Shipment Admin",
                details=serializers.ShipmentAdminSerializer(instance).data,
                log_fields=["id", "shipment", "admin"]
            )
            self.perform_destroy(instance)
            return Response(status=status.HTTP_204_NO_CONTENT)
        else:
            return Response(
                {"detail": ["This user is not the owner of this shipment."]},
                status=status.HTTP_403_FORBIDDEN,
            )


class DispatcherRejectView(APIView):
    permission_classes = [IsAuthenticated, permissions.HasRole]

    @extend_schema(
        request=inline_serializer(
            name="DispatcherReject",
            fields={
                "load": OpenApiTypes.STR,
            },
        ),
        responses={200: serializers.LoadCreateRetrieveSerializer()},
    )
    def post(self, request, *args, **kwargs):
        """
        Dispatcher reject a load
        """
        load_id = request.data["load"]
        load = get_object_or_404(models.Load, id=load_id)
        dispatcher = load.dispatcher.app_user.user
        if dispatcher != request.user:
            return Response(
                {"detail": "This user is not the dispatcher of this load."},
                status=status.HTTP_403_FORBIDDEN,
            )
        load.status = "Canceled"
        load.save()
        send_notifications_to_load_parties(
            load=load, action="load_status_changed", event="load_status_changed"
        )

        log_utils.handle_log(
            user=self.request.user,
            action="Reject",
            model="Load",
            details=serializers.LoadCreateRetrieveSerializer(load).data,
            log_fields=["id", "name"]
        )

        return Response({"detail": "load canceled."}, status=status.HTTP_200_OK)


class UpdateLoadStatus(APIView):
    permission_classes = [IsAuthenticated, permissions.HasRole]

    @extend_schema(
        request=inline_serializer(
            name="UpdateLoadStatus",
            fields={
                "load": OpenApiTypes.STR,
            },
        ),
        responses={200: serializers.LoadCreateRetrieveSerializer()},
    )
    def put(self, request, *args, **kwargs):
        load_id = request.data["load"]
        load = get_object_or_404(models.Load, id=load_id)
        shipment_party = utils.get_shipment_party_by_username(
            username=request.user.username
        )

        if load.status == READY_FOR_PICKUP:
            if load.shipper != shipment_party:
                return Response(
                    {"details": "This user can't change the status of this load."},
                    status=status.HTTP_403_FORBIDDEN,
                )

            final_agreement = get_object_or_404(
                doc_models.FinalAgreement, load_id=load_id
            )
            if not (
                    final_agreement.did_carrier_agree and final_agreement.did_customer_agree
            ):
                return Response(
                    {"details": "This agreement is not finalized yet."},
                    status=status.HTTP_400_BAD_REQUEST,
                )

            load.status = IN_TRANSIT
            load.save()
            send_notifications_to_load_parties(
                load=load, action="load_status_changed", event="load_status_changed"
            )

        elif load.status == IN_TRANSIT:
            if load.consignee != shipment_party:
                return Response(
                    {"details": "This user can't change the status of this load."},
                    status=status.HTTP_403_FORBIDDEN,
                )
            load.status = "Delivered"
            load.actual_delivery_date = datetime.now().date()
            load.save()
            send_notifications_to_load_parties(
                load=load, action="load_status_changed", event="load_status_changed"
            )

        else:
            return Response(
                {"details": "The load status cannot be changed."},
                status=status.HTTP_400_BAD_REQUEST,
            )

        log_utils.handle_log(
            user=self.request.user,
            action="Update status",
            model="Load",
            details=serializers.LoadCreateRetrieveSerializer(load).data,
            log_fields=["id", "name", "status"]
        )

        return Response(
            data=serializers.LoadCreateRetrieveSerializer(load).data,
            status=status.HTTP_200_OK,
        )


class DashboardView(APIView):
    permission_classes = [IsAuthenticated, permissions.HasRole]

    @extend_schema(
        responses={
            200: inline_serializer(
                name="Dashboard",
                fields={
                    "cards": inline_serializer(
                        name="Cards",
                        fields={
                            "total": drf_serializers.IntegerField(),
                            "pending": drf_serializers.IntegerField(),
                            "ready_for_pick_up": drf_serializers.IntegerField(),
                            "in_transit": drf_serializers.IntegerField(),
                            "delivered": drf_serializers.IntegerField(),
                            "canceled": drf_serializers.IntegerField(),
                            "loads": serializers.LoadListSerializer(),
                        },
                    ),
                    "chart": inline_serializer(
                        name="Chart",
                        fields={
                            "0": inline_serializer(
                                name="Month",
                                fields={
                                    "name": drf_serializers.CharField(),
                                    "total": drf_serializers.IntegerField(),
                                    "pending": drf_serializers.IntegerField(),
                                    "ready_for_pick_up": drf_serializers.IntegerField(),
                                    "in_transit": drf_serializers.IntegerField(),
                                    "delivered": drf_serializers.IntegerField(),
                                    "canceled": drf_serializers.IntegerField(),
                                },
                            ),
                        },
                    ),
                },
            )
        },
    )
    def get(self, request, *args, **kwargs):
        app_user = utils.get_app_user_by_username(
            username=request.user.username)
        filter_query = Q(created_by=app_user.id, is_deleted=False, is_draft=False)
        filter_query = utils.apply_load_access_filters_for_user(
            filter_query=filter_query, app_user=app_user
        )
        loads = models.Load.objects.filter(filter_query)
        if loads.exists() is False:
            return Response(
                data={"detail": "No loads found."}, status=status.HTTP_404_NOT_FOUND
            )

        result = {}
        cards = {}
        cards["total"] = loads.count()
        cards["pending"] = loads.filter(
            status__in=[
                "Created",
                AWAITING_CUSTOMER,
                ASSIGNING_CARRIER,
                AWAITING_CARRIER,
                AWAITING_DISPATCHER,
            ]
        ).count()

        cards["ready_for_pick_up"] = loads.filter(
            status=READY_FOR_PICKUP).count()
        cards["in_transit"] = loads.filter(status=IN_TRANSIT).count()
        cards["delivered"] = loads.filter(status="Delivered").count()
        cards["canceled"] = loads.filter(status="Canceled").count()

        loads = loads.order_by("-id")[:3]

        loads = serializers.LoadListSerializer(loads, many=True).data
        cards["loads"] = loads
        result["cards"] = cards
        result["chart"] = []

        year = datetime.now().year
        loads = models.Load.objects.filter(filter_query)
        for i in range(1, 13):
            monthly_loads = loads.filter(
                created_at__month=i, created_at__year=year)
            obj = {}
            obj["name"] = datetime.strptime(str(i), "%m").strftime("%b")
            if monthly_loads.exists() is False:
                obj["total"] = 0
                obj["pending"] = 0
                obj["ready_for_pick_up"] = 0
                obj["in_transit"] = 0
                obj["delivered"] = 0
                obj["canceled"] = 0
                result["chart"].append(obj)
                continue
            obj["total"] = monthly_loads.count()
            obj["pending"] = monthly_loads.filter(
                status__in=[
                    "Created",
                    AWAITING_CUSTOMER,
                    ASSIGNING_CARRIER,
                    AWAITING_CARRIER,
                    AWAITING_DISPATCHER,
                ]
            ).count()

            obj["ready_for_pick_up"] = monthly_loads.filter(
                status=READY_FOR_PICKUP
            ).count()
            obj["in_transit"] = monthly_loads.filter(status=IN_TRANSIT).count()
            obj["delivered"] = monthly_loads.filter(status="Delivered").count()
            obj["canceled"] = monthly_loads.filter(status="Canceled").count()
            result["chart"].append(obj)

        return Response(data=result, status=status.HTTP_200_OK)


class LoadSearchView(APIView):
    permission_classes = [IsAuthenticated, permissions.HasRole]
    pagination_class = PageNumberPagination

    @extend_schema(
        parameters=[
            OpenApiParameter(
                name="search",
                description="search for loads",
                required=True,
                type=OpenApiTypes.STR,
            )
        ],
        responses={200: serializers.LoadListSerializer(many=True)},
    )
    def post(self, request, *args, **kwargs):
        app_user = utils.get_app_user_by_username(
            username=request.user.username)
        filter_query = Q(created_by=app_user.id, is_deleted=False, is_draft=False)
        filter_query = utils.apply_load_access_filters_for_user(
            filter_query=filter_query, app_user=app_user
        )
        loads = models.Load.objects.filter(filter_query)
        if loads.exists() is False:
            return Response(
                data={"detail": "No loads found."}, status=status.HTTP_404_NOT_FOUND
            )

        if "search" in request.data:
            search = request.data["search"]
            loads = loads.filter(name__icontains=search)

        if "filter" in request.data:
            for key, value in request.data["filter"].items():
                if key == "has_claim":
                    if value is True or value.lower().strip() == "true":
                        loads = loads.filter(claim__isnull=False)
                    elif value is False or value.lower().strip() == "false":
                        loads = loads.filter(claim__isnull=True)
        paginator = self.pagination_class()
        paginated_loads = paginator.paginate_queryset(
            loads.order_by("-id"),
            request
        )
        loads = serializers.LoadListSerializer(paginated_loads, many=True).data

        return paginator.get_paginated_response(loads)


class ContactSearchView(GenericAPIView, ListModelMixin):
    permission_classes = [IsAuthenticated, permissions.HasRole]
    serializer_class = serializers.ContactListSerializer
    queryset = models.Contact.objects.all()

    @extend_schema(
        parameters=[
            OpenApiParameter(
                name="search",
                description="search for contacts",
                required=True,
                type=OpenApiTypes.STR,
            )
        ],
        responses={200: serializers.ContactListSerializer(many=True)},
    )
    def post(self, request, *args, **kwargs):
        """search for contacts"""
        return self.list(request, *args, **kwargs)

    def get_queryset(self):
        assert self.queryset is not None, (
                f"'%s' {ERR_FIRST_PART}" f"{ERR_SECOND_PART}" % self.__class__.__name__
        )
        search = self.request.data.get("search", None)
        if search is None:
            queryset = models.Contact.objects.filter(
                origin=self.request.user.id)
        else:
            search = self.request.data["search"]
            queryset = models.Contact.objects.filter(
                Q(origin=self.request.user.id)
                & Q(contact__user__username__icontains=search)
            ).order_by("contact__user__username")
        if isinstance(queryset, QuerySet):
            queryset = queryset.all()

        return queryset


class ClaimView(GenericAPIView, CreateModelMixin, RetrieveModelMixin):
    serializer_class = serializers.ClaimCreateRetrieveSerializer
    queryset = models.Claim.objects.all()
    lookup_field = 'id'

    def get_permissions(self):
        permission_classes = [IsAuthenticated()]
        if self.request.method == 'GET':
            permission_classes.append(permissions.HasRoleOrIsCompanyManager())
            return permission_classes
        elif self.request.method == 'POST':
            permission_classes.append(permissions.HasRole())
            permission_classes.append(permissions.IsNotCompanyManager())
            return permission_classes
        return permission_classes

    def get(self, request, *args, **kwargs):
        return self.retrieve(request, *args, **kwargs)

    def post(self, request, *args, **kwargs):
        return self.create(request, *args, **kwargs)

    def create(self, request, *args, **kwargs):
        mutable_request_data = request.data.copy()
        app_user = models.AppUser.objects.get(user=request.user)
        load = get_object_or_404(models.Load, id=mutable_request_data["load_id"])
        check_result = self.check_if_user_can_create_claim(app_user, load)
        if not check_result["isAllowed"]:
            return Response(
                {"details": check_result["message"]},
                status=status.HTTP_403_FORBIDDEN,
            )
        mutable_request_data["claimant"] = str(app_user.id)
        mutable_request_data["status"] = CLAIM_OPEN_STATUS
        del mutable_request_data["load_id"]
        mutable_request_data["load"] = request.data["load_id"]
        supporting_docs_names = []
        supporting_docs_content_type = []
        for supporting_doc in request.data.get("supporting_docs", []):
            supporting_docs_names.append(supporting_doc["name"])
            supporting_docs_content_type.append(supporting_doc["content_type"])
        mutable_request_data["supporting_docs"] = supporting_docs_names
        serializer = self.get_serializer(
            data=mutable_request_data,
            context={
                "request": request,
                "supporting_docs_content_type": supporting_docs_content_type
            }
        )
        serializer.is_valid(raise_exception=True)
        self.perform_create(serializer)
        data = serializer.data
        headers = self.get_success_headers(data)
        claim = models.Claim.objects.get(id=data["id"])
        claim.attachments = []
        claim.save()
        return Response(
            data, status=status.HTTP_201_CREATED, headers=headers
        )

    def retrieve(self, request, *args, **kwargs):
        claim = self.get_object()
        app_user = models.AppUser.objects.get(user=request.user.id)
        check_result = self.check_if_user_can_get_claim(app_user, claim)
        if not check_result["isAllowed"]:
            return Response(
                {"details": check_result["message"]},
                status=status.HTTP_403_FORBIDDEN,
            )
        serializer = self.get_serializer(claim)
        return Response(serializer.data)

    @staticmethod
    def check_if_user_can_create_claim(app_user, load):
        user_load_party = utils.get_load_party_by_id(load, app_user.id)
        result = {"isAllowed": True, "message": ""}
        if user_load_party is None:
            result["isAllowed"] = False
            result["message"] = "You aren't one of the load parties"
        elif not utils.is_load_status_valid_to_create_claim(load.status):
            result["isAllowed"] = False
            result["message"] = "You can't create a claim on the load cause of it's status"
        elif utils.is_there_claim_for_load_id(load.id):
            result["isAllowed"] = False
            result["message"] = "Claim on this load already exists"
        elif not utils.does_load_have_other_load_parties(app_user=app_user, load=load):
            result["isAllowed"] = False
            result["message"] = "You can't create a claim on a load where you are all the load parties"
        return result

    @staticmethod
    def check_if_user_can_get_claim(app_user, claim):
        result = {"isAllowed": True, "message": ""}
        if app_user.user_type == MANAGER_USER_TYPE:
            if not utils.can_company_manager_see_load(claim.load, app_user):
                result["isAllowed"] = False
                result["message"] = "You aren't a manager for one of the load parties"
        else:
            user_load_party = utils.get_load_party_by_id(claim.load, app_user.id)
            if user_load_party is None:
                result["isAllowed"] = False
                result["message"] = "You aren't one of the load parties"
        return result


class ClaimNoteView(GenericAPIView,CreateModelMixin):
    serializer_class = serializers.ClaimNoteCreateRetrieveSerializer
    permission_classes = [IsAuthenticated, permissions.HasRole, permissions.IsNotCompanyManager]
    pagination_class = PageNumberPagination
    lookup_field = "id"

    def post(self, request, *args, **kwargs):
        return self.create(request, *args, **kwargs)
    
<<<<<<< HEAD
=======
    def get(self, request, *args, **kwargs):
        return self.retrieve_claim_note(request)

    def create(self, request, *args, **kwargs):
        mutable_request_data = request.data.copy()
        app_user = models.AppUser.objects.get(user=request.user)
        claim = get_object_or_404(models.Claim, id=mutable_request_data.get("claim_id"))
        check_result = self.check_if_user_is_allowed_to_create_claim_note(app_user, claim)
        if not check_result["isAllowed"]:
            return Response(
                {"details": check_result["message"]},
                status=status.HTTP_403_FORBIDDEN,
            )
        mutable_request_data["creator"] = str(app_user.id)
        del mutable_request_data["claim_id"]
        mutable_request_data["claim"] = request.data["claim_id"]
        supporting_docs_names = []
        supporting_docs_content_type = []
        for supporting_doc in request.data.get("supporting_docs", []):
            supporting_docs_names.append(supporting_doc["name"])
            supporting_docs_content_type.append(supporting_doc["content_type"])
        mutable_request_data["supporting_docs"] = supporting_docs_names
        serializer = self.get_serializer(
            data=mutable_request_data,
            context={
                "request": request,
                "supporting_docs_content_type": supporting_docs_content_type
            }
        )
        serializer.is_valid(raise_exception=True)
        self.perform_create(serializer)
        data = serializer.data
        headers = self.get_success_headers(data)
        claim_note = models.ClaimNote.objects.get(id=data["id"])
        claim_note.supporting_docs = []
        claim_note.save()
        return Response(
            data, status=status.HTTP_201_CREATED, headers=headers
        )

    def retrieve_claim_note(self, request):
        claim_id = request.query_params.get("claim_id", None)
        if claim_id is not None:
            try:
                app_user = models.AppUser.objects.get(user=request.user)
                claim = models.Claim.objects.get(id=claim_id)
                check_result = self.check_if_user_is_allowed_to_get_claim_note(app_user, claim)
                if not check_result["isAllowed"]:
                    return Response(
                        {"details": check_result["message"]},
                        status=status.HTTP_403_FORBIDDEN,
                    )
                claim_note = models.ClaimNote.objects.get(claim=claim, creator=app_user)
                serializer = self.get_serializer(claim_note)
                return Response(serializer.data)
            except models.Claim.DoesNotExist:
                return Response(
                    {"details": "There is no claim with this id"},
                    status=status.HTTP_400_BAD_REQUEST,
                )
            except models.ClaimNote.DoesNotExist:
                return Response(status=status.HTTP_204_NO_CONTENT)

        return Response(
            {"details": "Expected claim_id"},
            status=status.HTTP_400_BAD_REQUEST,
        )

    @staticmethod
    def check_if_user_is_allowed_to_create_claim_note(app_user, claim):
        user_load_party = utils.get_load_party_by_id(claim.load, app_user.id)
        result = {"isAllowed": True, "message": ""}
        if user_load_party is None:
            result["isAllowed"] = False
            result["message"] = "You aren't one of the load parties"
        elif utils.is_user_the_creator_of_the_claim(app_user, claim):
            result["isAllowed"] = False
            result["message"] = "You can't create a claim note because you are the creator of the claim."
        elif utils.does_user_have_claim_note_on_claim_already(app_user, claim):
            result["isAllowed"] = False
            result["message"] = "You have already created a claim note on this claim."
        return result

    @staticmethod
    def check_if_user_is_allowed_to_get_claim_note(app_user, claim):
        user_load_party = utils.get_load_party_by_id(claim.load, app_user.id)
        result = {"isAllowed": True, "message": ""}
        if user_load_party is None:
            result["isAllowed"] = False
            result["message"] = "You aren't one of the load parties"
        elif utils.is_user_the_creator_of_the_claim(app_user, claim):
            result["isAllowed"] = False
            result["message"] = "We don't have a claim note for you because you are the creator of the claim"
        return result

    serializer_class = serializers.ClaimNoteCreateRetrieveSerializer
    permission_classes = [IsAuthenticated, permissions.HasRole, permissions.IsNotCompanyManager]
    pagination_class = PageNumberPagination
    lookup_field = "id"

    def post(self, request, *args, **kwargs):
        return self.create(request, *args, **kwargs)
    
>>>>>>> eb8f4fac
    def get(self, request, *args, **kwargs):
        return self.retrieve_claim_note(request)

    def create(self, request, *args, **kwargs):
        mutable_request_data = request.data.copy()
        app_user = models.AppUser.objects.get(user=request.user)
        claim = get_object_or_404(models.Claim, id=mutable_request_data.get("claim_id"))
        check_result = self.check_if_user_is_allowed_to_create_claim_note(app_user, claim)
        if not check_result["isAllowed"]:
            return Response(
                {"details": check_result["message"]},
                status=status.HTTP_403_FORBIDDEN,
            )
        mutable_request_data["creator"] = str(app_user.id)
        del mutable_request_data["claim_id"]
        mutable_request_data["claim"] = request.data["claim_id"]
        supporting_docs_names = []
        supporting_docs_content_type = []
        for supporting_doc in request.data.get("supporting_docs", []):
            supporting_docs_names.append(supporting_doc["name"])
            supporting_docs_content_type.append(supporting_doc["content_type"])
        mutable_request_data["supporting_docs"] = supporting_docs_names
        serializer = self.get_serializer(
            data=mutable_request_data,
            context={
                "request": request,
                "supporting_docs_content_type": supporting_docs_content_type
            }
        )
        serializer.is_valid(raise_exception=True)
        self.perform_create(serializer)
        data = serializer.data
        headers = self.get_success_headers(data)
        claim_note = models.ClaimNote.objects.get(id=data["id"])
        claim_note.supporting_docs = []
        claim_note.save()
        return Response(
            data, status=status.HTTP_201_CREATED, headers=headers
        )

    def retrieve_claim_note(self, request):
        claim_id = request.query_params.get("claim_id", None)
        if claim_id is not None:
            try:
                app_user = models.AppUser.objects.get(user=request.user)
                claim = models.Claim.objects.get(id=claim_id)
                check_result = self.check_if_user_is_allowed_to_get_claim_note(app_user, claim)
                if not check_result["isAllowed"]:
                    return Response(
                        {"details": check_result["message"]},
                        status=status.HTTP_403_FORBIDDEN,
                    )
                claim_note = models.ClaimNote.objects.get(claim=claim, creator=app_user)
                serializer = self.get_serializer(claim_note)
                return Response(serializer.data)
            except models.Claim.DoesNotExist:
                return Response(
                    {"details": "There is no claim with this id"},
                    status=status.HTTP_400_BAD_REQUEST,
                )
            except models.ClaimNote.DoesNotExist:
                return Response(status=status.HTTP_204_NO_CONTENT)

        return Response(
            {"details": "Expected claim_id"},
            status=status.HTTP_400_BAD_REQUEST,
        )

    @staticmethod
    def check_if_user_is_allowed_to_create_claim_note(app_user, claim):
        user_load_party = utils.get_load_party_by_id(claim.load, app_user.id)
        result = {"isAllowed": True, "message": ""}
        if user_load_party is None:
            result["isAllowed"] = False
            result["message"] = "You aren't one of the load parties"
        elif utils.is_user_the_creator_of_the_claim(app_user, claim):
            result["isAllowed"] = False
            result["message"] = "You can't create a claim note because you are the creator of the claim."
        elif utils.does_user_have_claim_note_on_claim_already(app_user, claim):
            result["isAllowed"] = False
            result["message"] = "You have already created a claim note on this claim."
        return result

    @staticmethod
    def check_if_user_is_allowed_to_get_claim_note(app_user, claim):
        user_load_party = utils.get_load_party_by_id(claim.load, app_user.id)
        result = {"isAllowed": True, "message": ""}
        if user_load_party is None:
            result["isAllowed"] = False
            result["message"] = "You aren't one of the load parties"
        elif utils.is_user_the_creator_of_the_claim(app_user, claim):
            result["isAllowed"] = False
            result["message"] = "We don't have a claim note for you because you are the creator of the claim"
        return result



class OtherLoadPartiesView(APIView):
    permission_classes = [IsAuthenticated, permissions.HasRole, permissions.IsNotCompanyManager]

    @staticmethod
    def get(request, *args, **kwargs):
        load_id = request.query_params.get("load_id", None)
        if load_id is None:
            return Response(
                {"details": "Load ID is required."},
                status=status.HTTP_400_BAD_REQUEST,
            )
        app_user = models.AppUser.objects.get(user=request.user)
        load = get_object_or_404(models.Load, id=load_id)
        user_load_party = utils.get_load_party_by_id(load, app_user.id)
        if user_load_party is None:
            return Response(
                {"details": "You aren't one of the load parties"},
                status=status.HTTP_403_FORBIDDEN,
            )
        claimed_on_serializer = serializers.OtherLoadPartiesSerializer(
            load,
            context={"app_user_id": app_user.id}
        )
        return Response(
            claimed_on_serializer.data,
            status=status.HTTP_200_OK,
        )


class LoadNoteView(ModelViewSet):
    serializer_class = serializers.LoadNoteSerializer
    pagination_class = PageNumberPagination
    queryset = models.LoadNote.objects.all()
    lookup_field = "id"

    def get_permissions(self):
        permission_classes = [IsAuthenticated()]
        if self.request.method == 'GET':
            permission_classes.append(permissions.HasRoleOrIsCompanyManager())
        elif self.request.method == 'POST' or self.request.method == 'PATCH' or self.request.method == 'DELETE':
            permission_classes.append(permissions.HasRole())
            permission_classes.append(permissions.IsNotCompanyManager())
        return permission_classes

    def create(self, request, *args, **kwargs):
        mutable_request_data = request.data.copy()
        app_user = models.AppUser.objects.get(user=request.user)
        load_id = mutable_request_data.get("load_id", None)
        if load_id is None:
            return Response(
                {"details": "load_id is missing"},
                status=status.HTTP_400_BAD_REQUEST,
            )
        load = get_object_or_404(models.Load, id=mutable_request_data.get("load_id"))
        check_result = self.check_if_user_is_allowed_to_create_load_note(app_user, load)
        if not check_result["isAllowed"]:
            return Response(
                {"details": check_result["message"]},
                status=status.HTTP_403_FORBIDDEN,
            )
        mutable_request_data["creator"] = str(app_user.id)
        del mutable_request_data["load_id"]
        mutable_request_data["load"] = request.data["load_id"]
        attachments_names = []
        attachments_content_type = []
        for attachment in request.data.get("attachments", []):
            attachments_names.append(attachment["name"])
            attachments_content_type.append(attachment["content_type"])
        mutable_request_data["attachments"] = attachments_names
        serializer = self.get_serializer(
            data=mutable_request_data,
            context={
                "request": request,
                "attachments_content_type": attachments_content_type
            }
        )
        serializer.is_valid(raise_exception=True)
        self.perform_create(serializer)
        data = serializer.data
        headers = self.get_success_headers(data)
        load_note = models.LoadNote.objects.get(id=data["id"])
        load_note.attachments = []
        load_note.save()
        return Response(
            data, status=status.HTTP_201_CREATED, headers=headers
        )

    def retrieve(self, request, *args, **kwargs):
        load_note = self.get_object()
        app_user = models.AppUser.objects.get(user=request.user.id)
        check_result = self.check_if_user_is_allowed_retrieve_load_note(app_user, load_note)
        if not check_result["isAllowed"]:
            return Response(
                {"details": check_result["message"]},
                status=status.HTTP_403_FORBIDDEN,
            )
        serializer = self.get_serializer(load_note)
        return Response(serializer.data)

    def list(self, request, *args, **kwargs):
        load_id = request.query_params.get("load_id", None)
        if load_id is None:
            return Response(
                {"details": "load_id is missing"},
                status=status.HTTP_400_BAD_REQUEST,
            )
        load = get_object_or_404(models.Load, id=load_id)
        app_user = models.AppUser.objects.get(user=request.user.id)
        check_result = self.check_if_user_can_list_load_notes(app_user, load)
        if not check_result["isAllowed"]:
            return Response(
                {"details": check_result["message"]},
                status=status.HTTP_403_FORBIDDEN,
            )
        filter_query = (
                Q(load__id=load_id) &
                (Q(creator__id=app_user.id) | Q(visible_to__id=app_user.id)) &
                Q(is_deleted=False)
        )
        if app_user.user_type == MANAGER_USER_TYPE:
            load_parties_under_company_manager = utils.get_load_parties_under_company_manager(
                load,
                app_user
            )
            load_parties_ids = [party.id for party in load_parties_under_company_manager]
            filter_query = (
                    Q(load__id=load_id) &
                    Q(creator__id__in=load_parties_ids) &
                    Q(is_deleted=False)
            )
        load_notes = models.LoadNote.objects.filter(filter_query)
        if load_notes.exists() is False:
            return Response(
                data=[], status=status.HTTP_200_OK
            )
        paginator = self.pagination_class()
        paginated_loads = paginator.paginate_queryset(
            load_notes.order_by("-created_at"),
            request
        )
        load_notes_data = serializers.LoadNoteSerializer(paginated_loads, many=True).data
        return paginator.get_paginated_response(load_notes_data)

    def partial_update(self, request, *args, **kwargs):
        mutable_request_data = request.data.copy()
        app_user = models.AppUser.objects.get(user=request.user)
        load_note = self.get_object()
        check_result = self.check_if_user_is_allowed_to_update_load_note(app_user, load_note)
        if not check_result["isAllowed"]:
            return Response(
                {"details": check_result["message"]},
                status=status.HTTP_403_FORBIDDEN,
            )
        if load_note.is_deleted:
            return Response(
                {"details": "You can't update a deleted load note"},
                status=status.HTTP_403_FORBIDDEN,
            )
        attachments_names = []
        attachments_content_type = []
        if 'attachments' in request.data:
            for attachment in request.data.get("attachments", []):
                attachments_names.append(attachment["name"])
                attachments_content_type.append(attachment["content_type"])
            mutable_request_data["attachments"] = attachments_names
        serializer = self.get_serializer(
            load_note,
            data=mutable_request_data,
            context={
                "request": request,
                "attachments_content_type": attachments_content_type
            },
            partial=True
        )
        serializer.is_valid(raise_exception=True)
        self.perform_update(serializer)
        return Response(serializer.data)

    def update(self, request, *args, **kwargs):
        return Response(
            {"details": "Method PUT not Allowed"},
            status=status.HTTP_405_METHOD_NOT_ALLOWED
        )

    def destroy(self, request, *args, **kwargs):
        load_note = self.get_object()
        app_user = models.AppUser.objects.get(user=request.user.id)
        check_result = self.check_if_user_is_allowed_to_delete_load_note(
            app_user, load_note
        )
        if not check_result["isAllowed"]:
            return Response(
                {"details": check_result["message"]},
                status=status.HTTP_403_FORBIDDEN,
            )
        load_note.is_deleted = True
        load_note.save()

        return Response(status=status.HTTP_204_NO_CONTENT)

    @staticmethod
    def check_if_user_is_allowed_to_create_load_note(app_user, load):
        user_load_party = utils.get_load_party_by_id(load, app_user.id)
        result = {"isAllowed": True, "message": ""}
        if user_load_party is None:
            result["isAllowed"] = False
            result["message"] = "You aren't one of the load parties"
        return result

    @staticmethod
    def check_if_user_is_allowed_to_update_load_note(app_user, load_note):
        result = {"isAllowed": True, "message": ""}
        if not utils.is_user_one_of_load_parties(app_user, load_note.load):
            result["isAllowed"] = False
            result["message"] = "You aren't one of the load parties"
        elif load_note.creator != app_user:
            result["isAllowed"] = False
            result["message"] = "You aren't the creator of the load note"
        return result

    @staticmethod
    def check_if_user_is_allowed_retrieve_load_note(app_user, load_note):
        result = {"isAllowed": True, "message": ""}
        if app_user.user_type == MANAGER_USER_TYPE:
            if not utils.can_company_manager_see_load(load_note.load, app_user):
                result["isAllowed"] = False
                result["message"] = "You aren't a manager for one of the load parties"
        else:
            if not utils.is_user_one_of_load_parties(app_user, load_note.load):
                result["isAllowed"] = False
                result["message"] = "You aren't one of the load parties"
            elif app_user != load_note.creator and app_user not in load_note.visible_to.all():
                result["isAllowed"] = False
                result["message"] = "You aren't the creator of the load note or this note is not visible to you"
        return result

    @staticmethod
    def check_if_user_is_allowed_to_delete_load_note(app_user, load_note):
        result = {"isAllowed": True, "message": ""}
        if not utils.is_user_one_of_load_parties(app_user, load_note.load):
            result["isAllowed"] = False
            result["message"] = "You aren't one of the load parties"
        elif load_note.creator != app_user:
            result["isAllowed"] = False
            result["message"] = "You aren't the creator of the load note"
        return result

    @staticmethod
    def check_if_user_can_list_load_notes(app_user, load):
        result = {"isAllowed": True, "message": ""}
        if app_user.user_type == MANAGER_USER_TYPE:
            if not utils.can_company_manager_see_load(load, app_user):
                result["isAllowed"] = False
                result["message"] = "You aren't a manager for one of the load parties"
        else:
            user_load_party = utils.get_load_party_by_id(load, app_user.id)
            if user_load_party is None:
                result["isAllowed"] = False
                result["message"] = "You aren't one of the load parties"
        return result


class LoadNoteDeletionView(GenericAPIView, ListModelMixin, UpdateModelMixin):
    serializer_class = serializers.LoadNoteSerializer
    queryset = models.LoadNote.objects.all()
    lookup_field = "id"
    permission_classes = [IsAuthenticated, permissions.HasRole]

    def patch(self, request, *args, **kwargs):
        return self.update(request, *args, **kwargs)

    def update(self, request, *args, **kwargs):
        load_note = self.get_object()
        app_user = models.AppUser.objects.get(user=request.user.id)
        check_result = self.check_if_user_is_allowed_to_undo_delete_load_note(
            app_user, load_note
        )
        if not check_result["isAllowed"]:
            return Response(
                {"details": check_result["message"]},
                status=status.HTTP_403_FORBIDDEN,
            )
        if not load_note.is_deleted:
            return Response(
                {"details": "This load note is not deleted"},
                status=status.HTTP_400_BAD_REQUEST,
            )
        load_note.is_deleted = False
        load_note.save()

        return Response(status=status.HTTP_204_NO_CONTENT)

    def get(self, request, *args, **kwargs):
        load_id = request.query_params.get("load_id", None)
        if load_id is None:
            return Response(
                {"details": "load_id is missing"},
                status=status.HTTP_400_BAD_REQUEST,
            )
        load = get_object_or_404(models.Load, id=load_id)
        app_user = models.AppUser.objects.get(user=request.user.id)
        check_result = self.check_if_user_allowed_to_list_load_notes(app_user, load)
        if not check_result["isAllowed"]:
            return Response(
                {"details": check_result["message"]},
                status=status.HTTP_403_FORBIDDEN,
            )
        filter_query = Q(load__id=load_id) & Q(creator__id=app_user.id) & Q(is_deleted=True)
        if app_user.user_type == MANAGER_USER_TYPE:
            load_parties_under_company_manager = utils.get_load_parties_under_company_manager(
                load,
                app_user
            )
            load_parties_ids = [party.id for party in load_parties_under_company_manager]
            filter_query = Q(creator__id__in=load_parties_ids) & Q(is_deleted=True)
        deleted_notes = models.LoadNote.objects.filter(filter_query)
        if deleted_notes.exists() is False:
            return Response(
                data=[], status=status.HTTP_200_OK
            )
        data = serializers.LoadNoteSerializer(deleted_notes, many=True).data
        return Response(data)

    @staticmethod
    def check_if_user_is_allowed_to_undo_delete_load_note(app_user, load_note):
        result = {"isAllowed": True, "message": ""}
        if load_note.creator != app_user:
            result["isAllowed"] = False
            result["message"] = "You aren't the creator of the load note"
        return result

    @staticmethod
    def check_if_user_allowed_to_list_load_notes(app_user, load):
        result = {"isAllowed": True, "message": ""}
        if app_user.user_type == MANAGER_USER_TYPE:
            if not utils.can_company_manager_see_load(load, app_user):
                result["isAllowed"] = False
                result["message"] = "You aren't a manager for one of the load parties"
        else:
            user_load_party = utils.get_load_party_by_id(load, app_user.id)
            if user_load_party is None:
                result["isAllowed"] = False
                result["message"] = "You aren't one of the load parties"
        return result


class LoadNoteAttachmentConfirmationView(GenericAPIView):
    permission_classes = [IsAuthenticated, permissions.IsCloudFunction]
    serializer_class = serializers.LoadNoteAttachmentConfirmationSerializer

    def post(self, request, *args, **kwargs):
        serializer = self.serializer_class(data=self.request.data)
        if not serializer.is_valid():
            return Response(serializer.errors, status=status.HTTP_400_BAD_REQUEST)
        load_note_id = self.request.data.get('load_note_id')
        load_note = get_object_or_404(models.LoadNote, id=load_note_id)
        load_note_attachments = load_note.attachments
        attachment_name = request.data.get('attachment_name')
        if attachment_name not in load_note_attachments:
            load_note_attachments.append(attachment_name)
            load_note.attachments = load_note_attachments
            load_note.save()
        load_note_attachment_confirmed.send(sender=self.__class__, load_note=load_note)
        return Response(status=status.HTTP_204_NO_CONTENT)


class LoadNoteAttachmentConfirmationClientSideView(GenericAPIView):
    permission_classes = [IsAuthenticated, permissions.HasRole, permissions.IsNotCompanyManager]
    serializer_class = serializers.LoadNoteAttachmentConfirmationClientSideSerializer

    def post(self, request, *args, **kwargs):
        serializer = self.serializer_class(data=self.request.data)
        if not serializer.is_valid():
            return Response(serializer.errors, status=status.HTTP_400_BAD_REQUEST)
        load_note_id = self.request.data.get('load_note_id')
        attachments_names = serializer.data.get('attachments_names')
        load_note = get_object_or_404(models.LoadNote, id=load_note_id)
        app_user = models.AppUser.objects.get(user=request.user.id)
        check_result = self.check_if_client_is_allowed_to_confirm_load_note_attachments(app_user, load_note)
        if not check_result["isAllowed"]:
            return Response(
                {"details": check_result["message"]},
                status=status.HTTP_403_FORBIDDEN,
            )
        load_note.attachments = list(set(attachments_names + load_note.attachments))
        load_note.save()
        return Response(status=status.HTTP_204_NO_CONTENT)

    @staticmethod
    def check_if_client_is_allowed_to_confirm_load_note_attachments(app_user, load_note):
        result = {"isAllowed": True, "message": ""}
        if load_note.creator != app_user:
            result["isAllowed"] = False
            result["message"] = "You aren't the creator of the load note"
        return result


class LoadDraftView(ModelViewSet):
    permission_classes = [IsAuthenticated, permissions.IsShipmentPartyOrDispatcher, permissions.IsNotCompanyManager]
    serializer_class = serializers.LoadDraftSerializer
    lookup_field = "id"

    @staticmethod
    def put(request, *args, **kwargs):
        return Response(
            {"details": "Method PUT not Allowed"},
            status=status.HTTP_405_METHOD_NOT_ALLOWED
        )

    def create(self, request, *args, **kwargs):
        mutable_request_data = request.data.copy()
        app_user = models.AppUser.objects.get(user=request.user)
        mutable_request_data["created_by"] = str(app_user.id)
        mutable_request_data["name"] = utils.generate_load_name()
        load_parties_ids = utils.get_load_parties_role_id(utils.extract_load_parties_info(mutable_request_data))
        for key, value in load_parties_ids.items():
            mutable_request_data[key] = value
        serializer = self.get_serializer(data=mutable_request_data)
        if not serializer.is_valid():
            return Response(serializer.errors, status=status.HTTP_400_BAD_REQUEST)
        self.perform_create(serializer)
        headers = self.get_success_headers(serializer.data)
        return Response(
            serializer.data, status=status.HTTP_201_CREATED, headers=headers
        )

    def partial_update(self, request, *args, **kwargs):
        mutable_request_data = request.data.copy()
        app_user = models.AppUser.objects.get(user=request.user)
        load_draft = self.get_object()
        check_result = self.check_if_user_can_manipulate_load_draft(app_user, load_draft)
        if not check_result["isAllowed"]:
            return Response(
                {
                    "details": check_result["message"]
                },
                status=status.HTTP_403_FORBIDDEN
            )
        load_parties_ids = utils.get_load_parties_role_id(utils.extract_load_parties_info(mutable_request_data))
        for key, value in load_parties_ids.items():
            mutable_request_data[key] = value
        serializer = self.get_serializer(load_draft, data=mutable_request_data, partial=True)
        serializer.is_valid(raise_exception=True)
        self.perform_update(serializer)
        return Response(
            serializer.data
        )

    def retrieve(self, request, *args, **kwargs):
        load_draft_id = kwargs.get("id")
        load_draft = get_object_or_404(models.Load, id=load_draft_id)
        app_user = models.AppUser.objects.get(user=request.user)
        check_result = self.check_if_user_can_manipulate_load_draft(app_user, load_draft)
        if not check_result["isAllowed"]:
            return Response(
                {
                    "details": check_result["message"]
                },
                status=status.HTTP_403_FORBIDDEN
            )
        serializer = self.get_serializer(load_draft)
        return Response(
            serializer.data, status=status.HTTP_200_OK
        )

    def destroy(self, request, *args, **kwargs):
        load_draft = self.get_object()
        app_user = models.AppUser.objects.get(user=request.user)
        check_result = self.check_if_user_can_manipulate_load_draft(app_user, load_draft)
        if not check_result["isAllowed"]:
            return Response(
                {
                    "details": check_result["message"]
                },
                status=status.HTTP_403_FORBIDDEN
            )
        load_draft.is_deleted = True
        load_draft.save()
        return Response(status=status.HTTP_204_NO_CONTENT)

    def get_queryset(self):
        app_user = models.AppUser.objects.get(user=self.request.user)
        queryset = models.Load.objects.filter(created_by=app_user, is_deleted=False, is_draft=True).all().order_by(
            "-id")
        return queryset

    @staticmethod
    def check_if_user_is_the_owner_of_load_draft(app_user, load_draft):
        result = {"isAllowed": True, "message": ""}
        if app_user != load_draft.created_by:
            result["isAllowed"] = False
            result["message"] = "You are not the load draft creator"
        return result

    @staticmethod
    def check_if_load_draft_is_not_deleted(load_draft):
        result = {"isAllowed": True, "message": ""}
        if load_draft.is_deleted:
            result["isAllowed"] = False
            result["message"] = "There is load draft doesn't exist"
        return result

    @staticmethod
    def check_if_load_is_draft(load_draft):
        result = {"isAllowed": True, "message": ""}
        if load_draft.is_deleted:
            result["isAllowed"] = False
            result["message"] = "There is load draft doesn't exist"
        return result

    def check_if_user_can_manipulate_load_draft(self, app_user, load_draft):
        checks = [
            self.check_if_user_is_the_owner_of_load_draft(app_user, load_draft),
            self.check_if_load_is_draft(load_draft),
            self.check_if_load_draft_is_not_deleted(load_draft)
        ]
        for check in checks:
            if not check["isAllowed"]:
                return check
        return checks[0]


class CloudSchedulerTaskView(GenericAPIView):
    def post(self, request, *args, **kwargs):
        data = {"details": "Unknown Error"}
        try:
            token = request.headers.get('Authorization')
            token = token.split(' ')[1].strip()
            if utils.is_ocid_token_valid(token):
                self.completely_delete_load_draft_after_30_days()
                data["details"] = "Deletion process completed"
                return Response(data, status=status.HTTP_200_OK)
        except ValueError:
            data["details"] = "Invalid token"
            return Response(data, status=status.HTTP_403_FORBIDDEN)
        return Response(data, status=status.HTTP_500_INTERNAL_SERVER_ERROR)

    @staticmethod
    def completely_delete_load_draft_after_30_days():
        thirty_days_ago = timezone.now() - timedelta(days=30)
        filter_query = (
                (Q(is_deleted=True) & Q(last_updated__lt=thirty_days_ago)) |
                (Q(is_draft=True) & Q(created_at__lt=thirty_days_ago))
        )
        loads_drafts = models.Load.objects.filter(filter_query)
        if loads_drafts.exists():
            loads_drafts.delete()


class ClaimNoteAttachmentConfirmationView(GenericAPIView):
    permission_classes = [IsAuthenticated, permissions.IsCloudFunction]
    serializer_class = serializers.ClaimNoteAttachmentConfirmationSerializer

    def post(self, request, *args, **kwargs):
        serializer = self.serializer_class(data=self.request.data)
        if not serializer.is_valid():
            return Response(serializer.errors, status=status.HTTP_400_BAD_REQUEST)
        claim_note_id = self.request.data.get('claim_note_id')
        claim_note = get_object_or_404(models.ClaimNote, id=claim_note_id)
        claim_note_supporting_docs = claim_note.supporting_docs
        supporting_doc = request.data.get('supporting_doc')
        if supporting_doc not in claim_note_supporting_docs:
            claim_note_supporting_docs.append(supporting_doc)
            claim_note.supporting_docs = claim_note_supporting_docs
            claim_note.save()
        claim_note_supporting_doc_confirmed.send(sender=self.__class__, claim_note=claim_note)
        return Response(status=status.HTTP_204_NO_CONTENT)


class ClaimNoteAttachmentConfirmationClientSideView(GenericAPIView):
    permission_classes = [IsAuthenticated, permissions.HasRole, permissions.IsNotCompanyManager]
    serializer_class = serializers.ClaimNoteAttachmentConfirmationClientSideSerializer

    def post(self, request, *args, **kwargs):
        serializer = self.serializer_class(data=self.request.data)
        if not serializer.is_valid():
            return Response(serializer.errors, status=status.HTTP_400_BAD_REQUEST)
        claim_note_id = self.request.data.get('claim_note_id')
        supporting_docs_names = serializer.data.get('supporting_docs_names')
        claim_note = get_object_or_404(models.ClaimNote, id=claim_note_id)
        app_user = models.AppUser.objects.get(user=request.user.id)
        check_result = self.check_if_client_is_allowed_to_confirm_claim_note_supporting_docs(app_user, claim_note)
        if not check_result["isAllowed"]:
            return Response(
                {"details": check_result["message"]},
                status=status.HTTP_403_FORBIDDEN,
            )
        claim_note.attachments = list(set(supporting_docs_names + claim_note.supporting_docs))
        claim_note.save()
        return Response(status=status.HTTP_204_NO_CONTENT)

    @staticmethod
    def check_if_client_is_allowed_to_confirm_claim_note_supporting_docs(app_user, claim_note):
        result = {"isAllowed": True, "message": ""}
        if claim_note.creator != app_user:
            result["isAllowed"] = False
<<<<<<< HEAD
            result["message"] = "You aren't the creator of the load note"
        return result


class ClaimAttachmentConfirmationView(GenericAPIView):
    permission_classes = [IsAuthenticated, permissions.IsCloudFunction]
    serializer_class = serializers.ClaimAttachmentConfirmationSerializer

    def post(self, request, *args, **kwargs):
        serializer = self.serializer_class(data=self.request.data)
        if not serializer.is_valid():
            return Response(serializer.errors, status=status.HTTP_400_BAD_REQUEST)
        claim_id = self.request.data.get('claim_id')
        claim = get_object_or_404(models.Claim, id=claim_id)
        claim_supporting_docs = claim.supporting_docs
        supporting_doc = request.data.get('supporting_doc')
        if supporting_doc not in claim_supporting_docs:
            claim_supporting_docs.append(supporting_doc)
            claim.supporting_docs = claim_supporting_docs
            claim.save()
        claim_supporting_doc_confirmed.send(sender=self.__class__, claim=claim)
        return Response(status=status.HTTP_204_NO_CONTENT)


class ClaimAttachmentConfirmationClientSideView(GenericAPIView):
    permission_classes = [IsAuthenticated, permissions.HasRole, permissions.IsNotCompanyManager]
    serializer_class = serializers.ClaimAttachmentConfirmationClientSideSerializer

    def post(self, request, *args, **kwargs):
        serializer = self.serializer_class(data=self.request.data)
        if not serializer.is_valid():
            return Response(serializer.errors, status=status.HTTP_400_BAD_REQUEST)
        claim_id = self.request.data.get('claim_id')
        supporting_docs_names = serializer.data.get('supporting_docs_names')
        claim = get_object_or_404(models.Claim, id=claim_id)
        app_user = models.AppUser.objects.get(user=request.user.id)
        check_result = self.check_if_client_is_allowed_to_confirm_claim_supporting_docs(app_user, claim)
        if not check_result["isAllowed"]:
            return Response(
                {"details": check_result["message"]},
                status=status.HTTP_403_FORBIDDEN,
            )
        claim.attachments = list(set(supporting_docs_names + claim.supporting_docs))
        claim.save()
        return Response(status=status.HTTP_204_NO_CONTENT)

    @staticmethod
    def check_if_client_is_allowed_to_confirm_claim_supporting_docs(app_user, claim):
        result = {"isAllowed": True, "message": ""}
        if claim.claimant != app_user:
            result["isAllowed"] = False
            result["message"] = "You aren't the creator of the claim"
        return result
=======
            result["message"] = "You aren't the creator of the claim note"
        return result
>>>>>>> eb8f4fac
<|MERGE_RESOLUTION|>--- conflicted
+++ resolved
@@ -46,11 +46,7 @@
 from authentication.utilities import create_address
 from freightmonster.constants import CLAIM_OPEN_STATUS, MANAGER_USER_TYPE
 from notifications.utilities import handle_notification
-<<<<<<< HEAD
 from shipment.signals import load_note_attachment_confirmed,claim_note_supporting_doc_confirmed, claim_supporting_doc_confirmed
-=======
-from shipment.signals import load_note_attachment_confirmed,claim_note_supporting_doc_confirmed
->>>>>>> eb8f4fac
 from shipment.utilities import send_notifications_to_load_parties
 
 IN_TRANSIT = "In Transit"
@@ -2571,8 +2567,6 @@
     def post(self, request, *args, **kwargs):
         return self.create(request, *args, **kwargs)
     
-<<<<<<< HEAD
-=======
     def get(self, request, *args, **kwargs):
         return self.retrieve_claim_note(request)
 
@@ -2668,109 +2662,7 @@
             result["message"] = "We don't have a claim note for you because you are the creator of the claim"
         return result
 
-    serializer_class = serializers.ClaimNoteCreateRetrieveSerializer
-    permission_classes = [IsAuthenticated, permissions.HasRole, permissions.IsNotCompanyManager]
-    pagination_class = PageNumberPagination
-    lookup_field = "id"
-
-    def post(self, request, *args, **kwargs):
-        return self.create(request, *args, **kwargs)
     
->>>>>>> eb8f4fac
-    def get(self, request, *args, **kwargs):
-        return self.retrieve_claim_note(request)
-
-    def create(self, request, *args, **kwargs):
-        mutable_request_data = request.data.copy()
-        app_user = models.AppUser.objects.get(user=request.user)
-        claim = get_object_or_404(models.Claim, id=mutable_request_data.get("claim_id"))
-        check_result = self.check_if_user_is_allowed_to_create_claim_note(app_user, claim)
-        if not check_result["isAllowed"]:
-            return Response(
-                {"details": check_result["message"]},
-                status=status.HTTP_403_FORBIDDEN,
-            )
-        mutable_request_data["creator"] = str(app_user.id)
-        del mutable_request_data["claim_id"]
-        mutable_request_data["claim"] = request.data["claim_id"]
-        supporting_docs_names = []
-        supporting_docs_content_type = []
-        for supporting_doc in request.data.get("supporting_docs", []):
-            supporting_docs_names.append(supporting_doc["name"])
-            supporting_docs_content_type.append(supporting_doc["content_type"])
-        mutable_request_data["supporting_docs"] = supporting_docs_names
-        serializer = self.get_serializer(
-            data=mutable_request_data,
-            context={
-                "request": request,
-                "supporting_docs_content_type": supporting_docs_content_type
-            }
-        )
-        serializer.is_valid(raise_exception=True)
-        self.perform_create(serializer)
-        data = serializer.data
-        headers = self.get_success_headers(data)
-        claim_note = models.ClaimNote.objects.get(id=data["id"])
-        claim_note.supporting_docs = []
-        claim_note.save()
-        return Response(
-            data, status=status.HTTP_201_CREATED, headers=headers
-        )
-
-    def retrieve_claim_note(self, request):
-        claim_id = request.query_params.get("claim_id", None)
-        if claim_id is not None:
-            try:
-                app_user = models.AppUser.objects.get(user=request.user)
-                claim = models.Claim.objects.get(id=claim_id)
-                check_result = self.check_if_user_is_allowed_to_get_claim_note(app_user, claim)
-                if not check_result["isAllowed"]:
-                    return Response(
-                        {"details": check_result["message"]},
-                        status=status.HTTP_403_FORBIDDEN,
-                    )
-                claim_note = models.ClaimNote.objects.get(claim=claim, creator=app_user)
-                serializer = self.get_serializer(claim_note)
-                return Response(serializer.data)
-            except models.Claim.DoesNotExist:
-                return Response(
-                    {"details": "There is no claim with this id"},
-                    status=status.HTTP_400_BAD_REQUEST,
-                )
-            except models.ClaimNote.DoesNotExist:
-                return Response(status=status.HTTP_204_NO_CONTENT)
-
-        return Response(
-            {"details": "Expected claim_id"},
-            status=status.HTTP_400_BAD_REQUEST,
-        )
-
-    @staticmethod
-    def check_if_user_is_allowed_to_create_claim_note(app_user, claim):
-        user_load_party = utils.get_load_party_by_id(claim.load, app_user.id)
-        result = {"isAllowed": True, "message": ""}
-        if user_load_party is None:
-            result["isAllowed"] = False
-            result["message"] = "You aren't one of the load parties"
-        elif utils.is_user_the_creator_of_the_claim(app_user, claim):
-            result["isAllowed"] = False
-            result["message"] = "You can't create a claim note because you are the creator of the claim."
-        elif utils.does_user_have_claim_note_on_claim_already(app_user, claim):
-            result["isAllowed"] = False
-            result["message"] = "You have already created a claim note on this claim."
-        return result
-
-    @staticmethod
-    def check_if_user_is_allowed_to_get_claim_note(app_user, claim):
-        user_load_party = utils.get_load_party_by_id(claim.load, app_user.id)
-        result = {"isAllowed": True, "message": ""}
-        if user_load_party is None:
-            result["isAllowed"] = False
-            result["message"] = "You aren't one of the load parties"
-        elif utils.is_user_the_creator_of_the_claim(app_user, claim):
-            result["isAllowed"] = False
-            result["message"] = "We don't have a claim note for you because you are the creator of the claim"
-        return result
 
 
 
@@ -3370,8 +3262,7 @@
         result = {"isAllowed": True, "message": ""}
         if claim_note.creator != app_user:
             result["isAllowed"] = False
-<<<<<<< HEAD
-            result["message"] = "You aren't the creator of the load note"
+            result["message"] = "You aren't the creator of the claim note"
         return result
 
 
@@ -3424,7 +3315,3 @@
             result["isAllowed"] = False
             result["message"] = "You aren't the creator of the claim"
         return result
-=======
-            result["message"] = "You aren't the creator of the claim note"
-        return result
->>>>>>> eb8f4fac
