--- conflicted
+++ resolved
@@ -41,11 +41,8 @@
 import shipment.serializers as serializers
 import shipment.utilities as utils
 from authentication.utilities import create_address
-<<<<<<< HEAD
+from freightmonster.constants import CLAIM_OPEN_STATUS, MANAGER_USER_TYPE
 from freightmonster.constants import CLAIM_NEGOTIATION_STATUS, MANAGER_USER_TYPE
-=======
-from freightmonster.constants import CLAIM_OPEN_STATUS, MANAGER_USER_TYPE
->>>>>>> 6b0bf121
 from notifications.utilities import handle_notification
 from shipment.utilities import send_notifications_to_load_parties
 
@@ -2452,40 +2449,7 @@
         return queryset
 
 
-<<<<<<< HEAD
-class ClaimedOnLoadPartiesView(APIView):
-    permission_classes = [IsAuthenticated, permissions.HasRole]
-
-    @staticmethod
-    def get(request, *args, **kwargs):
-        load_id = request.query_params.get("load_id", None)
-        if load_id is None:
-            return Response(
-                {"details": "Load ID is required."},
-                status=status.HTTP_400_BAD_REQUEST,
-            )
-        app_user_id = models.AppUser.objects.get(user=request.user.id).id
-        load = get_object_or_404(models.Load, id=load_id)
-        user_load_party = utils.get_load_party_by_id(load, app_user_id)
-        if user_load_party is None:
-            return Response(
-                {"details": "You aren't one of the load parties"},
-                status=status.HTTP_403_FORBIDDEN,
-            )
-        claimed_on_serializer = serializers.ClaimedOnSerializer(
-            load,
-            context={"app_user_id": app_user_id}
-        )
-        return Response(
-            claimed_on_serializer.data,
-            status=status.HTTP_200_OK,
-        )
-
-
-class ClaimView(GenericAPIView, CreateModelMixin, RetrieveModelMixin):
-=======
 class ClaimView(GenericAPIView, CreateModelMixin, RetrieveModelMixin, UpdateModelMixin):
->>>>>>> 6b0bf121
     serializer_class = serializers.ClaimCreateRetrieveSerializer
     queryset = models.Claim.objects.all()
     lookup_field = 'id'
@@ -2495,11 +2459,7 @@
         if self.request.method == 'GET':
             permission_classes.append(permissions.HasRoleOrIsCompanyManager())
             return permission_classes
-<<<<<<< HEAD
-        elif self.request.method == 'POST':
-=======
         elif self.request.method == 'POST' or self.request.method == 'PUT':
->>>>>>> 6b0bf121
             permission_classes.append(permissions.HasRole())
             permission_classes.append(permissions.IsNotCompanyManager())
             return permission_classes
