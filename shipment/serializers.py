--- conflicted
+++ resolved
@@ -166,24 +166,12 @@
 
         representation['claimant'] = {
             "id": instance.claimant.id,
-<<<<<<< HEAD
-            "username": instance.claimant.user.username
-
-        }
-        representation['claimed_on'] = {
-            "id": instance.claimed_on.id,
-            "username": instance.claimed_on.user.username
-
-        }
-
-=======
             "username": instance.claimant.user.username,
             "party_roles": get_app_user_load_party_roles(
                 app_user=instance.claimant,
                 load=instance.load
             )
         }
->>>>>>> 6b0bf121
         return representation
 
 
